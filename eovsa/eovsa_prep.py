--- conflicted
+++ resolved
@@ -26,25 +26,6 @@
         print 'Input ms data ' + vis + ' does not exist! '
         return -1
     try:
-<<<<<<< HEAD
-        # ms.open(vis)
-        # summary = ms.summary()
-        # ms.close()
-        # btime = Time(summary['BeginTime'], format='mjd')
-        # etime = Time(summary['EndTime'], format='mjd')
-        ## stop using ms.summary to avoid conflicts with importeovsa
-        tb.open(vis + '/OBSERVATION')
-        trs = {'BegTime': [], 'EndTime': []}
-        for ll in range(tb.nrows()):
-            tim0, tim1 = Time(tb.getcell('TIME_RANGE', ll) / 24 / 3600, format='mjd')
-            trs['BegTime'].append(tim0)
-            trs['EndTime'].append(tim1)
-        tb.close()
-        trs['BegTime'] = Time(trs['BegTime'])
-        trs['EndTime'] = Time(trs['EndTime'])
-        btime = np.min(trs['BegTime'])
-        etime = np.max(trs['EndTime'])
-=======
         ms.open(vis)
         summary = ms.summary()
         ms.close()
@@ -62,7 +43,6 @@
         # trs['EndTime'] = Time(trs['EndTime'])
         # btime = np.min(trs['BegTime'])
         # etime = np.max(trs['EndTime'])
->>>>>>> 8d91bdfc
         print "Beginning time of this scan " + btime.iso
         print "End time of this scan " + etime.iso
         context = ssl._create_unverified_context()
@@ -170,12 +150,7 @@
                  ras=ras, decs=decs)
     return msinfo
 
-<<<<<<< HEAD
-
-def ephem_to_helio(vis=None, ephem=None, msinfo=None, reftime=None, polyfit=None, correct_phac=False):
-=======
 def ephem_to_helio(vis=None, ephem=None, msinfo=None, reftime=None, polyfit=None, usephacenter=False):
->>>>>>> 8d91bdfc
     '''1. Take a solar ms database, read the scan and field information, find out the pointings (in RA and DEC)
        2. Compare with the ephemeris of the solar disk center (in RA and DEC)
        3. Generate VLA pointings in heliocentric coordinates
@@ -433,13 +408,8 @@
 
 
 def imreg(vis=None, ephem=None, msinfo=None, reftime=None, imagefile=None, fitsfile=None, beamfile=None, \
-<<<<<<< HEAD
-          offsetfile=None, toTb=None, scl100=None, verbose=False, p_ang=False, overwrite=True):
-    ia = iatool()
-=======
           offsetfile=None, toTb=None, scl100=None, verbose=False, p_ang = False, overwrite = True, usephacenter=False):
     ia=iatool()
->>>>>>> 8d91bdfc
     if not imagefile:
         raise ValueError, 'Please specify input image'
     if not reftime:
@@ -453,11 +423,7 @@
     nimg = len(imagefile)
     if verbose:
         print str(nimg) + ' images to process...'
-<<<<<<< HEAD
-    helio = ephem_to_helio(vis, ephem=ephem, msinfo=msinfo, reftime=reftime)
-=======
     helio = ephem_to_helio(vis,ephem=ephem,msinfo=msinfo,reftime=reftime,usephacenter=usephacenter)
->>>>>>> 8d91bdfc
     for n, img in enumerate(imagefile):
         if verbose:
             print 'processing image #' + str(n)
