import numpy as np
import matplotlib.pyplot as plt
import os, sys
# from config import get_and_create_download_dir
import shutil
from astropy.io import fits
import urllib2
from split_cli import split_cli as split
from ptclean_cli import ptclean_cli as ptclean
from suncasa.utils import helioimage2fits as hf
import sunpy.map as smap
from sunpy.net import vso
from astropy import units as u
from astropy.time import Time
from taskinit import ms, tb, qa, iatool
from clean_cli import clean_cli as clean
from sunpy import lightcurve
from sunpy.time import TimeRange
from matplotlib.dates import DateFormatter
from astropy.io import fits
from astropy.coordinates import SkyCoord
from sunpy import lightcurve as lc
from sunpy.time import TimeRange, parse_time
import pickle
import datetime
import matplotlib as mpl
import matplotlib.cm as cm
import matplotlib.patches as patches
from matplotlib import gridspec
import glob
from suncasa.utils import DButil
import copy
import pdb


def mk_qlook_image(vis, ncpu=10, twidth=12, stokes='I,V', antenna='', imagedir=None, spws=[], toTb=True, overwrite=True,
                   doslfcal=False, phasecenter='', c_external=True):
    vis = [vis]
    subdir = ['/']

    for idx, f in enumerate(vis):
        if f[-1] == '/':
            vis[idx] = f[:-1]

    if not imagedir:
        imagedir = './'
    imres = {'Succeeded': [], 'BeginTime': [], 'EndTime': [], 'ImageName': [], 'Spw': [], 'Vis': []}
    msfile = vis[0]
    ms.open(msfile)
    metadata = ms.metadata()
    observatory = metadata.observatorynames()[0]
    # axisInfo = ms.getdata(["axis_info"], ifraxis=True)
    spwInfo = ms.getspectralwindowinfo()
    # freqInfo = axisInfo["axis_info"]["freq_axis"]["chan_freq"].swapaxes(0, 1) / 1e9
    # freqInfo_ravel = freqInfo.ravel()
    ms.close()

    if not spws:
        if observatory == 'EVLA':
            spws = ['0', '1', '2', '3', '4', '5', '6', '7']
        if observatory == 'EOVSA':
            spws = ['1~5', '6~10', '11~15', '16~25']
    if observatory == 'EOVSA':
        print 'Provide stokes: ' + str(stokes) + '. However EOVSA has linear feeds. Force stokes to be IV'
        stokes = 'I,V'

    msfilebs = os.path.basename(msfile)
    imdir = imagedir + subdir[0]
    if not os.path.exists(imdir):
        os.makedirs(imdir)
    if doslfcal:
        slfcalms = './' + msfilebs + '.rr'
        split(msfile, outputvis=slfcalms, datacolumn='corrected', correlation='RR')
    for spw in spws:
        spwran = [s.zfill(2) for s in spw.split('~')]
        freqran = [
            (int(s) * spwInfo['0']['TotalWidth'] + spwInfo['0']['RefFreq'] + spwInfo['0']['TotalWidth'] / 2.0) / 1.0e9
            for s in spw.split('~')]
        cfreq = np.mean(freqran)
        bmsz = max(30. / cfreq, 30.)
        uvrange = '<3km'

        if cfreq < 10.:
            imsize = 512
            cell = ['5arcsec']
        else:
            imsize = 1024
            cell = ['2.5arcsec']
        if len(spwran) == 2:
            spwstr = spwran[0] + '~' + spwran[1]
        else:
            spwstr = spwran[0]

        restoringbeam = ['{0:.1f}arcsec'.format(bmsz)]
        imagesuffix = '.spw' + spwstr.replace('~', '-')
        # if cfreq > 10.:
        #     antenna = antenna + ';!0&1;!0&2'  # deselect the shortest baselines
        sto = stokes.replace(',', '')
        if c_external:
            cleanscript = os.path.join(imdir, 'ptclean_external.py')
            resfile = os.path.join(imdir, os.path.basename(msfile) + '.res.npz')
            os.system('rm -rf {}'.format(cleanscript))
            inpdict = {'vis': msfile, 'imageprefix': imdir, 'imagesuffix': imagesuffix, 'twidth': twidth,
                       'uvrange': uvrange, 'spw': spw, 'ncpu': ncpu, 'niter': 1000, 'gain': 0.05, 'antenna': antenna,
                       'imsize': imsize, 'cell': cell, 'stokes': sto, 'doreg': True, 'overwrite': overwrite,
                       'toTb': toTb, 'restoringbeam': restoringbeam, 'uvtaper': True, 'outertaper': ['30arcsec'],
                       'phasecenter': phasecenter}
            for key, val in inpdict.items():
                if type(val) is str:
                    inpdict[key]='"{}"'.format(val)
            fi = open(cleanscript, 'wb')
            fi.write('from ptclean_cli import ptclean_cli as ptclean \n')
            fi.write('import numpy as np \n')
            fi.write(
                'res = ptclean(vis={i[vis]},imageprefix={i[imageprefix]},imagesuffix={i[imagesuffix]},twidth={i[twidth]},uvrange={i[uvrange]},spw={i[spw]},ncpu={i[ncpu]},niter={i[niter]},gain={i[gain]},antenna={i[antenna]},imsize={i[imsize]},cell={i[cell]},stokes={i[stokes]},doreg={i[doreg]},overwrite={i[overwrite]},toTb={i[toTb]},restoringbeam={i[restoringbeam]},uvtaper={i[uvtaper]},outertaper={i[outertaper]},phasecenter={i[phasecenter]}) \n'.format(i=inpdict))
            fi.write('np.savez("{}",res=res) \n'.format(resfile))
            fi.close()

            os.system('casa --nologger -c {}'.format(cleanscript))
            res = np.load(resfile)
            res = res['res'].item()
        else:
            res = ptclean(vis=msfile, imageprefix=imdir, imagesuffix=imagesuffix, twidth=twidth, uvrange=uvrange,
                          spw=spw, ncpu=ncpu, niter=1000, gain=0.05, antenna=antenna, imsize=imsize, cell=cell,
                          stokes=sto, doreg=True, overwrite=overwrite, toTb=toTb, restoringbeam=restoringbeam,
                          uvtaper=True, outertaper=['30arcsec'], phasecenter=phasecenter)

        if res:
            imres['Succeeded'] += res['Succeeded']
            imres['BeginTime'] += res['BeginTime']
            imres['EndTime'] += res['EndTime']
            imres['ImageName'] += res['ImageName']
            imres['Spw'] += [spwstr] * len(res['ImageName'])
            imres['Vis'] += [msfile] * len(res['ImageName'])
        else:
            return None

    # save it for debugging purposes
    np.savez(os.path.join(imagedir, '{}.imres.npz'.format(os.path.basename(msfile))), imres=imres)

    return imres


def plt_qlook_image(imres, figdir=None, specdata=None, verbose=True, stokes='I,V', fov=None):
    from matplotlib import pyplot as plt
    from sunpy import map as smap
    from sunpy import sun
    import astropy.units as u
    if not figdir:
        figdir = './'

    observatory = 'EOVSA'
    polmap = {'RR': 0, 'LL': 1, 'I': 0, 'V': 1}
    pols = stokes.split(',')
    npols = len(pols)
    # SRL = set(['RR', 'LL'])
    # SXY = set(['XX', 'YY', 'XY', 'YX'])
    nspw = len(set(imres['Spw']))
    plttimes = list(set(imres['BeginTime']))
    ntime = len(plttimes)
    # sort the imres according to time
    images = np.array(imres['ImageName'])
    btimes = Time(imres['BeginTime'])
    etimes = Time(imres['EndTime'])
    spws = np.array(imres['Spw'])
    suc = np.array(imres['Succeeded'])
    inds = btimes.argsort()
    images_sort = images[inds].reshape(ntime, nspw)
    btimes_sort = btimes[inds].reshape(ntime, nspw)
    suc_sort = suc[inds].reshape(ntime, nspw)
    spws_sort = spws[inds].reshape(ntime, nspw)
    if verbose:
        print '{0:d} figures to plot'.format(ntime)
    plt.ioff()
    import matplotlib.gridspec as gridspec
    spec = specdata['spec']
    (npol, nbl, nfreq, ntim) = spec.shape
    tidx = range(ntim)
    fidx = range(nfreq)
    tim = specdata['tim']
    freq = specdata['freq']
    freqghz = freq / 1e9
    pol = ''.join(pols)
    spec_tim = Time(specdata['tim'] / 3600. / 24., format='mjd')
    timstrr = spec_tim.plot_date
    if npols == 1:
        if pol == 'RR':
            spec_plt = spec[0, 0, :, :]
        elif pol == 'LL':
            spec_plt = spec[1, 0, :, :]
        elif pol == 'I':
            spec_plt = (spec[0, 0, :, :] + spec[1, 0, :, :]) / 2.
        elif pol == 'V':
            spec_plt = (spec[0, 0, :, :] - spec[1, 0, :, :]) / 2.
        spec_plt = [spec_plt]
        print 'plot the dynamic spectrum in pol ' + pol  # ax1 = fig.add_subplot(211)

        hnspw = nspw / 2
        ncols = hnspw
        nrows = 2 + 2  # 1 image: 1x1, 1 dspec:2x4
        fig = plt.figure(figsize=(8, 8))
        gs = gridspec.GridSpec(nrows, ncols)
        axs = [plt.subplot(gs[0, 0])]
        for ll in range(1, nspw):
            axs.append(plt.subplot(gs[ll / hnspw, ll % hnspw], sharex=axs[0], sharey=axs[0]))
        for ll in range(nspw):
            axs.append(plt.subplot(gs[ll / hnspw + 2, ll % hnspw], sharex=axs[0], sharey=axs[0]))
        axs_dspec = [plt.subplot(gs[2:, :])]
    elif npols == 2:
        R_plot = np.absolute(spec[0, 0, :, :])
        L_plot = np.absolute(spec[1, 0, :, :])
        if pol == 'RRLL':
            spec_plt = [R_plot, L_plot]
            polstr = ['RR', 'LL']
        if pol == 'IV':
            I_plot = (R_plot + L_plot) / 2.
            V_plot = (R_plot - L_plot) / 2.
            spec_plt = [I_plot, V_plot]
            polstr = ['I', 'V']
        print 'plot the dynamic spectrum in pol ' + pol

        hnspw = nspw / 2
        ncols = hnspw + 2  # 1 image: 1x1, 1 dspec:2x2
        nrows = 2 + 2
        fig = plt.figure(figsize=(12, 8))
        gs = gridspec.GridSpec(nrows, ncols)
        axs = [plt.subplot(gs[0, 0])]
        for ll in range(1, nspw):
            axs.append(plt.subplot(gs[ll / hnspw, ll % hnspw], sharex=axs[0], sharey=axs[0]))
        for ll in range(nspw):
            axs.append(plt.subplot(gs[ll / hnspw + 2, ll % hnspw], sharex=axs[0], sharey=axs[0]))
        axs_dspec = [plt.subplot(gs[:2, hnspw:])]
        axs_dspec.append(plt.subplot(gs[2:, hnspw:], sharex=axs_dspec[0], sharey=axs_dspec[0]))

    fig.subplots_adjust(left=0, bottom=0, right=1, top=1, wspace=0, hspace=0)
    timetext = fig.text(0.01, 0.98, '', color='w', fontweight='bold', fontsize=12, ha='left', va='top')
    for i in range(ntime):
        plt.ioff()
        # plt.clf()
        for ax in axs:
            ax.cla()
        plttime = btimes_sort[i, 0]
        # tofd = plttime.mjd - np.fix(plttime.mjd)
        suci = suc_sort[i]
        # if tofd < 16. / 24. or sum(
        #         suci) < nspw - 2:  # if time of the day is before 16 UT (and 24 UT), skip plotting (because the old antennas are not tracking)
        #     continue
        # fig=plt.figure(figsize=(9,6))
        # fig.suptitle('EOVSA @ '+plttime.iso[:19])
        timetext.set_text(plttime.iso[:19])
        if verbose:
            print 'Plotting image at: ', plttime.iso

        if i == 0:
            dspecvspans = []
            for pol in range(npols):
                ax = axs_dspec[pol]
                ax.pcolormesh(timstrr, freqghz, spec_plt[pol], cmap='jet')
                ax.xaxis_date()
                ax.xaxis.set_major_formatter(DateFormatter("%H:%M:%S"))
                # plt.xticks(rotation=45)
                ax.set_xlim(timstrr[tidx[0]], timstrr[tidx[-1]])
                ax.set_ylim(freqghz[fidx[0]], freqghz[fidx[-1]])
                ax.set_xlabel('Time [UT]')
                ax.set_ylabel('Frequency [GHz]')
                ax.text(0.01, 0.98, pols[pol], color='w', transform=ax.transAxes, fontweight='bold', ha='left',
                        va='top')
                dspecvspans.append(ax.axvspan(btimes[i].plot_date, etimes[i].plot_date, color='w', alpha=0.5))
                ax_pos = ax.get_position().extents
                x0, y0, x1, y1 = ax_pos
                h, v = x1 - x0, y1 - y0
                x0_new = x0 + 0.15 * h
                y0_new = y0 + 0.15 * v
                x1_new = x1 - 0.05 * h
                y1_new = y1 - 0.05 * v
                ax.set_position(mpl.transforms.Bbox([[x0_new, y0_new], [x1_new, y1_new]]))
        else:
            for pol in range(npols):
                xy = dspecvspans[pol].get_xy()
                xy[:, 0][np.array([0, 1, 4])] = btimes[i].plot_date
                xy[:, 0][np.array([2, 3])] = etimes[i].plot_date
                dspecvspans[pol].set_xy(xy)

        for n in range(nspw):
            image = images_sort[i, n]
            # fig.add_subplot(nspw/3, 3, n+1)
            # fig.add_subplot(2, nspw / 2, n + 1)
            for pol in range(npols):
                if suci[n]:
                    try:
                        eomap = smap.Map(image)
                    except:
                        continue
                    sz = eomap.data.shape
                    if len(sz) == 4:
                        eomap.data = eomap.data[min(polmap[pols[pol]], eomap.meta['naxis4'] - 1), 0, :, :].reshape(
                            (sz[2], sz[3]))
                    # resample the image for plotting
                    dim = u.Quantity([256, 256], u.pixel)
                    eomap = eomap.resample(dim)
                    eomap.plot_settings['cmap'] = plt.get_cmap('jet')
                    eomap.plot(axes=axs[n + nspw * pol])
                    eomap.draw_limb()
                    eomap.draw_grid()
                    ax = plt.gca()
                    if fov:
                        ax.set_xlim(fov[0])
                        ax.set_ylim(fov[1])
                    else:
                        ax.set_xlim([-1080, 1080])
                        ax.set_ylim([-1080, 1080])
                    spwran = spws_sort[i, n]
                    # freqran = [int(s) * 0.5 + 2.9 for s in spwran.split('~')]
                    # if len(freqran) == 1:
                    #     ax.text(0.98, 0.01, '{0:.1f} GHz'.format(freqran[0]), color='w',
                    #             transform=ax.transAxes, fontweight='bold', ha='right')
                    # else:
                    #     ax.text(0.98, 0.01, '{0:.1f} - {1:.1f} GHz'.format(freqran[0], freqran[1]), color='w',
                    #             transform=ax.transAxes, fontweight='bold', ha='right')
                    ax.text(0.98, 0.01, '{1}@{0:.3f} GHz'.format(eomap.meta['crval3'] / 1e9, pols[pol]), color='w',
                            transform=ax.transAxes, fontweight='bold', ha='right')
                    ax.set_title(' ')
                    # ax.set_title('spw '+spws_sort[i,n])
                    # ax.text(0.01,0.02, plttime.isot,transform=ax.transAxes,color='white')
                    ax.xaxis.set_visible(False)
                    ax.yaxis.set_visible(False)
                else:
                    # make an empty map
                    data = np.zeros((512, 512))
                    header = {"DATE-OBS": plttime.isot, "EXPTIME": 0., "CDELT1": 5., "NAXIS1": 512, "CRVAL1": 0.,
                              "CRPIX1": 257, "CUNIT1": "arcsec", "CTYPE1": "HPLN-TAN", "CDELT2": 5., "NAXIS2": 512,
                              "CRVAL2": 0., "CRPIX2": 257, "CUNIT2": "arcsec", "CTYPE2": "HPLT-TAN",
                              "HGLT_OBS": sun.heliographic_solar_center(plttime)[1].value, "HGLN_OBS": 0.,
                              "RSUN_OBS": sun.solar_semidiameter_angular_size(plttime).value,
                              "RSUN_REF": sun.constants.radius.value,
                              "DSUN_OBS": sun.sunearth_distance(plttime).to(u.meter).value, }
                    eomap = smap.Map(data, header)
                    eomap.plot_settings['cmap'] = plt.get_cmap('jet')
                    eomap.plot(axes=axs[n + nspw * pol])
                    eomap.draw_limb()
                    eomap.draw_grid()
                    ax = plt.gca()
                    ax.set_autoscale_on(False)
                    if fov:
                        ax.set_xlim(fov[0])
                        ax.set_ylim(fov[1])
                    else:
                        ax.set_xlim([-1080, 1080])
                        ax.set_ylim([-1080, 1080])
                    # ax.set_title('spw '+spwran+'( )'))
                    spwran = spws_sort[i, n]
                    freqran = [int(s) * 0.5 + 2.9 for s in spwran.split('~')]
                    spwran = spws_sort[i, n]
                    # ax.set_title('{0:.1f} - {1:.1f} GHz'.format(freqran[0],freqran[1]))
                    # ax.text(0.98, 0.01, '{0:.1f} - {1:.1f} GHz'.format(freqran[0], freqran[1]), color='w',
                    #         transform=ax.transAxes, fontweight='bold', ha='right')
                    ax.text(0.98, 0.01, '{1} @ {0:.3f} GHz'.format(0., pols[pol]), color='w', transform=ax.transAxes,
                            fontweight='bold', ha='right')
                    ax.set_title(' ')

                    # ax.text(0.01,0.02, plttime.isot,transform=ax.transAxes,color='white')
                    ax.xaxis.set_visible(False)
                    ax.yaxis.set_visible(False)
        figname = observatory + '_qlimg_' + plttime.isot.replace(':', '').replace('-', '')[:19] + '.png'
        fig_tdt = plttime.to_datetime()
        # fig_subdir = fig_tdt.strftime("%Y/%m/%d/")
        figdir_ = figdir  # + fig_subdir
        if not os.path.exists(figdir_):
            os.makedirs(figdir_)
        if verbose:
            print 'Saving plot to: ' + os.path.join(figdir_, figname)
        plt.savefig(os.path.join(figdir_, figname))
    plt.close(fig)
    DButil.img2html_movie(figdir_)


def dspec_external(vis, workdir='./', specfile=None):
    dspecscript = os.path.join(workdir, 'dspec.py')
    if not specfile:
        specfile = os.path.join(workdir, os.path.basename(vis) + '.dspec.npz')
    os.system('rm -rf {}'.format(dspecscript))
    fi = open(dspecscript, 'wb')
    fi.write('from suncasa.utils import dspec2 as ds \n')
    fi.write('specdata = ds.get_dspec("{0}", specfile="{1}", domedian=True, verbose=True, savespec=True) \n'.format(vis,
                                                                                                                    specfile))
    fi.close()
    os.system('casa --nologger -c {}'.format(dspecscript))


def svplot(vis, timerange=None, spw='', workdir='./', specfile=None, stokes='RR,LL', dmin=None, dmax=None,
<<<<<<< HEAD
           goestime=None, reftime=None, fov=None, usephacenter=True, aiawave=171, imagefile=None, savefig=False,
           aiafits=None, fitsfile=None, mkmovie=False, ncpu=10, overwrite=True, twidth=1, verbose=True):
=======
           goestime=None, reftime=None, fov=None, usephacenter=True, imagefile=None, fitsfile=None,
           plotaia=True, aiawave=171, aiafits=None,
           savefig=False, mkmovie=False, overwrite=True, twidth=1, verbose=True):
>>>>>>> e652eed3
    '''
    Required inputs:
            vis: calibrated CASA measurement set
    Important optional inputs:
            timerange: timerange for clean. Standard CASA time selection format. 
                       If not provided, use the entire range (*BE CAREFUL, COULD BE VERY SLOW*)
            spw: spectral window selection following the CASA syntax. 
                 Examples: spw='1:2~60' (spw id 1, channel range 2-60); spw='*:1.2~1.3GHz' (selects all channels within 1.2-1.3 GHz; note the *) 
            specfile: supply dynamic spectrum save file (from suncasa.utils.dspec2.get_dspec()). Otherwise
                      generate a median dynamic spectrum on the fly
    Optional inputs:
            stokes: polarization of the clean image, can be 'RR,LL' or 'I,V'
            dmin,dmax: color bar parameter
            goestime: goes plot time, example ['2016/02/18 18:00:00','2016/02/18 23:00:00']
            rhessisav: rhessi savefile
            reftime: reftime for the image
            fov: field of view in aia image, in unit of arcsec, example:[[-400,-200],[100,300]]
            aiawave: wave length of aia file in a
            imagefile: if imagefile provided, use it. Otherwise do clean and generate a new one.
            fitsfile: if fitsfile provided, use it. Otherwise generate a new one
            savefig: whether to save the figure
    Example:

    '''

    stokes_allowed = ['RR,LL', 'I,V', 'RRLL', 'IV']
    if not stokes in stokes_allowed:
        print 'wrong stokes parameter ' + str(stokes) + '. Allowed values are ' + ', '.join(stokes_allowed)
        return -1
    if stokes == 'RRLL':
        stokes = 'RR,LL'
    if stokes == 'IV':
        stokes = 'I,V'

    if vis[-1] == '/':
        vis = vis[:-1]
    if not os.path.exists(vis):
        print 'input measurement not exist'
        return -1
    if aiafits is None:
        aiafits = ''
    # split the data
    # generating dynamic spectrum
    if not os.path.exists(workdir):
        os.makedirs(workdir)
    if specfile:
        try:
            specdata = np.load(specfile)
        except:
            print('Provided dynamic spectrum file not numpy npz. Generating one from the visibility data')
            specfile = os.path.join(workdir, os.path.basename(vis) + '.dspec.npz')
            dspec_external(vis, workdir=workdir, specfile=specfile)
            specdata = np.load(specfile)  # specdata = ds.get_dspec(vis, domedian=True, verbose=True)
    else:
        print('Dynamic spectrum file not provided; Generating one from the visibility data')
        # specdata = ds.get_dspec(vis, domedian=True, verbose=True)
        specfile = os.path.join(workdir, os.path.basename(vis) + '.dspec.npz')
        dspec_external(vis, workdir=workdir, specfile=specfile)
        specdata = np.load(specfile)

    tb.open(vis)
    starttim = Time(tb.getcell('TIME', 0) / 24. / 3600., format='mjd')
    endtim = Time(tb.getcell('TIME', tb.nrows() - 1) / 24. / 3600., format='mjd')
    tb.close()
    datstr = starttim.iso[:10]

    if timerange is None or timerange == '':
        starttim1 = starttim
        endtim1 = endtim
        timerange = '{0}~{1}'.format(starttim.iso.replace('-', '/').replace(' ', '/'),
                                     endtim.iso.replace('-', '/').replace(' ', '/'))
    else:
        try:
            (tstart, tend) = timerange.split('~')
            if tstart[2] == ':':
                starttim1 = Time(datstr + 'T' + tstart)
                endtim1 = Time(datstr + 'T' + tend)
                timerange = '{0}/{1}~{0}/{2}'.format(datstr.replace('-', '/'), tstart, tend)
            else:
                starttim1 = Time(qa.quantity(tstart, 'd')['value'], format='mjd')
                endtim1 = Time(qa.quantity(tend, 'd')['value'], format='mjd')
        except ValueError:
            print "keyword 'timerange' in wrong format"
    midtime_mjd = (starttim1.mjd + endtim1.mjd) / 2.

    if vis.endswith('/'):
        vis = vis[:-1]
    visname = os.path.basename(vis)
    bt = starttim1.plot_date
    et = endtim1.plot_date

    # find out min and max frequency for plotting in dynamic spectrum
    ms.open(vis)
    metadata = ms.metadata()
    observatory = metadata.observatorynames()[0]
    spwInfo = ms.getspectralwindowinfo()
    nspw = len(spwInfo)
    if not spw:
        spw = '0~' + str(nspw - 1)
    staql = {'timerange': timerange, 'spw': spw}
    if ms.msselect(staql, onlyparse=True):
        ndx = ms.msselectedindices()
        chan_sel = ndx['channel']
        nspw = chan_sel.shape[0]
        bspw = chan_sel[0, 0]
        bchan = chan_sel[0, 1]
        espw = chan_sel[-1, 0]
        echan = chan_sel[-1, 2]
        bfreq = spwInfo[str(bspw)]['Chan1Freq'] + spwInfo[str(bspw)]['ChanWidth'] * bchan
        efreq = spwInfo[str(espw)]['Chan1Freq'] + spwInfo[str(espw)]['ChanWidth'] * echan
        bfreqghz = bfreq / 1e9
        efreqghz = efreq / 1e9
        if verbose:
            print 'selected timerange {}'.format(timerange)
            print 'selected frequency range {0:6.3f} to {1:6.3f} GHz'.format(bfreqghz, efreqghz)
    else:
        print "spw or timerange selection failed. Aborting..."
        ms.close()
        return -1
    ms.close()

    if observatory == 'EOVSA':
        print 'Provide stokes: ' + str(stokes) + '. However EOVSA has linear feeds. Force stokes to be IV'
        stokes = 'I,V'

    if mkmovie:
        plt.ioff()
        # fig = plt.figure(figsize=(12, 7.5), dpi=100)
        if fitsfile:
            pass
        else:
            if not imagefile:
                # from ptclean_cli import ptclean_cli as ptclean
                eph = hf.read_horizons(t0=Time(midtime_mjd, format='mjd'))
                if observatory == 'EOVSA' or (not usephacenter):
                    phasecenter = ''
                else:
                    phasecenter = 'J2000 ' + str(eph['ra'][0])[:15] + 'rad ' + str(eph['dec'][0])[:15] + 'rad'
                print 'use phasecenter: ' + phasecenter
                qlookfitsdir = os.path.join(workdir, 'qlookfits/')
                qlookfigdir = os.path.join(workdir, 'qlookimgs/')
                imresfile = os.path.join(qlookfitsdir, '{}.imres.npz'.format(os.path.basename(vis)))
                if overwrite:
                    imres = mk_qlook_image(vis, twidth=twidth, ncpu=ncpu, imagedir=qlookfitsdir, phasecenter=phasecenter,
                                           stokes=stokes, c_external=True)
                else:
                    if os.path.exists(imresfile):
                        imres = np.load(imresfile)
                        imres = imres['imres'].item()
                    else:
                        print('Image results file not found; Creating new images.')
                        imres = mk_qlook_image(vis, twidth=twidth, ncpu=ncpu, imagedir=qlookfigdir,
                                               phasecenter=phasecenter, stokes=stokes, c_external=True)
                if not os.path.exists(qlookfigdir):
                    os.makedirs(qlookfigdir)
                plt_qlook_image(imres, figdir=qlookfigdir, specdata=specdata, verbose=True, stokes=stokes,fov=fov)

    else:
        spec = specdata['spec']
        (npol, nbl, nfreq, ntim) = spec.shape
        tidx = range(ntim)
        fidx = range(nfreq)
        tim = specdata['tim']
        freq = specdata['freq']
        freqghz = freq / 1e9
        spec_tim = Time(specdata['tim'] / 3600. / 24., format='mjd')
        timstrr = spec_tim.plot_date
        plt.ion()
        fig = plt.figure(figsize=(12, 7), dpi=100)
        gs1 = gridspec.GridSpec(3, 1)
        gs1.update(left=0.08, right=0.32, wspace=0.05)
        gs2 = gridspec.GridSpec(2, 2)
        gs2.update(left=0.38, right=0.98, hspace=0.02, wspace=0.02)

        spec_1 = np.absolute(spec[0, 0, :, :])
        spec_2 = np.absolute(spec[1, 0, :, :])
        if observatory == 'EVLA':
            # circular feeds
            polstr = ['RR', 'LL']
        if observatory == 'EOVSA' or observatory == 'ALMA':
            # linear feeds
            polstr = ['XX', 'YY']

        print 'plot the dynamic spectrum in pol ' + ' & '.join(polstr)
        ax1 = plt.subplot(gs1[0])
        ax1.pcolormesh(timstrr, freqghz, spec_1, cmap='jet', vmin=dmin, vmax=dmax)
        ax1.set_xlim(timstrr[tidx[0]], timstrr[tidx[-1]])
        ax1.xaxis_date()
        ax1.xaxis.set_major_formatter(DateFormatter("%H:%M:%S"))
        # ax1.set_xticklabels(['']*10)
        ax1.set_ylim(freqghz[fidx[0]], freqghz[fidx[-1]])
        ax1.set_ylabel('Frequency (GHz)', fontsize=10)
        ax1.set_title(observatory + ' ' + datstr + ' ' + polstr[0] + ' & ' + polstr[1], fontsize=12)
        ax1.set_autoscale_on(False)
        ax1.add_patch(patches.Rectangle((bt, bfreqghz), et - bt, efreqghz - bfreqghz, ec='w', fill=False))
        ax1.plot([(bt + et) / 2.], [(bfreqghz + efreqghz) / 2.], '*w', ms=12)
        for tick in ax1.get_xticklabels():
            tick.set_fontsize(8)
        for tick in ax1.get_yticklabels():
            tick.set_fontsize(8)
        ax2 = plt.subplot(gs1[1])
        ax2.pcolormesh(timstrr, freqghz, spec_2, cmap='jet', vmin=dmin, vmax=dmax)
        ax2.set_xlim(timstrr[tidx[0]], timstrr[tidx[-1]])
        ax2.xaxis_date()
        ax2.xaxis.set_major_formatter(DateFormatter("%H:%M:%S"))
        ax2.set_ylim(freqghz[fidx[0]], freqghz[fidx[-1]])
        ax2.set_ylabel('Frequency (GHz)', fontsize=10)
        for tick in ax2.get_xticklabels():
            tick.set_fontsize(8)
        for tick in ax2.get_yticklabels():
            tick.set_fontsize(8)
        ax2.set_autoscale_on(False)
        ax2.add_patch(patches.Rectangle((bt, bfreqghz), et - bt, efreqghz - bfreqghz, ec='w', fill=False))
        ax2.plot([(bt + et) / 2.], [(bfreqghz + efreqghz) / 2.], '*w', ms=12)

        # Second part: GOES plot
        if goestime:
            btgoes = goestime[0]
            etgoes = goestime[1]
        else:
            datstrg = datstr.replace('-', '/')
            btgoes = datstrg + ' ' + qa.time(qa.quantity(tim[0] - 1800, 's'), form='clean', prec=9)[0]
            etgoes = datstrg + ' ' + qa.time(qa.quantity(tim[tidx[-1] - 1] + 1800, 's'), form='clean', prec=9)[0]
        if verbose:
            print 'Acquire GOES soft X-ray data in from ' + btgoes + ' to ' + etgoes

        ax3 = plt.subplot(gs1[2])

        goesscript = os.path.join(workdir, 'goes.py')
        goesdatafile = os.path.join(workdir, 'goes.dat')
        os.system('rm -rf {}'.format(goesscript))
        fi = open(goesscript, 'wb')
        fi.write('import os \n')
        fi.write('from sunpy.time import TimeRange \n')
        fi.write('from sunpy import lightcurve as lc \n')
        fi.write('import pickle \n')
        fi.write('goesplottim = TimeRange("{0}", "{1}") \n'.format(btgoes, etgoes))
        fi.write('goes = lc.GOESLightCurve.create(goesplottim) \n')
        fi.write('fi2 = open("{}", "wb") \n'.format(goesdatafile))
        fi.write('pickle.dump(goes, fi2) \n')
        fi.write('fi2.close()')
        fi.close()

        try:
            os.system('python {}'.format(goesscript))
        except NameError:
            print "Bad input names"
        except ValueError:
            print "Bad input values"
        except:
            print "Unexpected error:", sys.exc_info()[0]
            print "Error in generating GOES light curves. Proceed without GOES..."

        if os.path.exists(goesdatafile):
            fi1 = file(goesdatafile, 'rb')
            goest = pickle.load(fi1)
            fi1.close()

            dates = mpl.dates.date2num(parse_time(goest.data.index))
            goesdif = np.diff(goest.data['xrsb'])
            gmax = np.nanmax(goesdif)
            gmin = np.nanmin(goesdif)
            ran = gmax - gmin
            db = 2.8 / ran
            goesdifp = goesdif * db + gmin + (-6)
            ax3.plot_date(dates, np.log10(goest.data['xrsb']), '-', label='1.0--8.0 $\AA$', color='red', lw=2)
            ax3.plot_date(dates[0:-1], goesdifp, '-', label='derivate', color='blue', lw=0.4)

            ax3.set_ylim([-7, -3])
            ax3.set_yticks([-7, -6, -5, -4, -3])
            ax3.set_yticklabels([r'$10^{-7}$', r'$10^{-6}$', r'$10^{-5}$', r'$10^{-4}$', r'$10^{-3}$'])
            ax3.set_title('Goes Soft X-ray', fontsize=12)
            ax3.set_ylabel('Watts m$^{-2}$')
            ax3.set_xlabel(datetime.datetime.isoformat(goest.data.index[0])[0:10])
            ax3.axvspan(dates[899], dates[dates.size - 899], alpha=0.2)

            ax2 = ax3.twinx()
            # ax2.set_yscale("log")
            ax2.set_ylim([-7, -3])
            ax2.set_yticks([-7, -6, -5, -4, -3])
            ax2.set_yticklabels(['B', 'C', 'M', 'X', ''])

            ax3.yaxis.grid(True, 'major')
            ax3.xaxis.grid(False, 'major')
            ax3.legend(prop={'size': 6})

            formatter = mpl.dates.DateFormatter('%H:%M')
            ax3.xaxis.set_major_formatter(formatter)

            ax3.fmt_xdata = mpl.dates.DateFormatter('%H:%M')

        # third part
        # start to download the fits files
<<<<<<< HEAD
        if not aiafits:
            newlist = []
            items = glob.glob('*.fits')
            for names in items:
                str1 = starttim1.iso[:4] + '_' + starttim1.iso[5:7] + '_' + starttim1.iso[8:10] + 't' + starttim1.iso[
                                                                                                        11:13] + '_' + starttim1.iso[
                                                                                                                       14:16]
                str2 = str(aiawave)
                if names.endswith(".fits"):
                    if names.find(str1) != -1 and names.find(str2) != -1:
                        newlist.append(names)
                newlist.append('0')
            if os.path.exists(newlist[0]):
                aiafits = newlist[0]
            else:
                print 'downloading the aiafits file'
                client = vso.VSOClient()
                wave1 = aiawave - 3
                wave2 = aiawave + 3
                t1 = Time(starttim1.mjd - 0.02 / 24., format='mjd')
                t2 = Time(endtim1.mjd + 0.02 / 24., format='mjd')
                qr = client.query(vso.attrs.Time(t1.iso, t2.iso), vso.attrs.Instrument('aia'),
                                  vso.attrs.Wave(wave1 * u.AA, wave2 * u.AA))
                res = client.get(qr, path='{file}')

        # Here something is needed to check whether it has finished downloading the fits files or not

        if not aiafits:
            newlist = []
            items = glob.glob('*.fits')
            for nm in items:
                str1 = starttim1.iso[:4] + '_' + starttim1.iso[5:7] + '_' + starttim1.iso[8:10] + 't' + starttim1.iso[
                                                                                                        11:13] + '_' + starttim1.iso[
                                                                                                                       14:16]
                str2 = str(aiawave)
                if nm.find(str1) != -1 and nm.find(str2) != -1:
                    newlist.append(nm)
            if newlist:
                aiafits = newlist[0]
                print 'AIA fits ' + aiafits + ' selected'
            else:
                print 'no AIA fits files found. Proceed without AIA'
=======
        if plotaia:
            if not aiafits:
                newlist = []
                items = glob.glob('*.fits')
                for names in items:
                    str1 = starttim1.iso[:4] + '_' + starttim1.iso[5:7] + '_' + starttim1.iso[8:10] + 't' + starttim1.iso[11:13] + '_' + starttim1.iso[14:16]
                    str2 = str(aiawave)
                    if names.endswith(".fits"):
                        if names.find(str1) != -1 and names.find(str2) != -1:
                            newlist.append(names)
                    newlist.append('0')
                if newlist and os.path.exists(newlist[0]):
                    aiafits = newlist[0]
                else:
                    print 'downloading the aiafits file'
                    client = vso.VSOClient()
                    wave1 = aiawave - 3
                    wave2 = aiawave + 3
                    t1 = Time(starttim1.mjd - 0.02 / 24., format='mjd')
                    t2 = Time(endtim1.mjd + 0.02 / 24., format='mjd')
                    qr = client.query(vso.attrs.Time(t1.iso, t2.iso), vso.attrs.Instrument('aia'),
                                      vso.attrs.Wave(wave1 * u.AA, wave2 * u.AA))
                    res = client.get(qr, path='{file}')

            # Here something is needed to check whether it has finished downloading the fits files or not

            if not aiafits:
                newlist = []
                items = glob.glob('*.fits')
                for nm in items:
                    str1 = starttim1.iso[:4] + '_' + starttim1.iso[5:7] + '_' + starttim1.iso[8:10] + 't' + starttim1.iso[
                                                                                                            11:13] + '_' + starttim1.iso[
                                                                                                                           14:16]
                    str2 = str(aiawave)
                    if nm.find(str1) != -1 and nm.find(str2) != -1:
                        newlist.append(nm)
                if newlist:
                    aiafits = newlist[0]
                    print 'AIA fits ' + aiafits + ' selected'
                else:
                    print 'no AIA fits files found. Proceed without AIA'
>>>>>>> e652eed3

            try:
                aiamap = smap.Map(aiafits)
            except:
                print 'error in reading aiafits. Proceed without AIA'

        # RCP or I
        ax4 = plt.subplot(gs2[0, 0])
        ax5 = plt.subplot(gs2[1, 0])
        # LCP or V
        ax6 = plt.subplot(gs2[0, 1])
        ax7 = plt.subplot(gs2[1, 1])

        if fitsfile:
            pass
        else:
            if not imagefile:
                eph = hf.read_horizons(t0=Time(midtime_mjd, format='mjd'))
                if observatory == 'EOVSA' or (not usephacenter):
                    print 'This is EOVSA data'
                    phasecenter = ''
                    if stokes == 'RRLL' or stokes == 'RR,LL':
                        print 'Provide stokes: ' + str(
                            stokes) + '. However EOVSA has linear feeds. Force stokes to be IV'
                        stokes = 'I,V'
                else:
                    phasecenter = 'J2000 ' + str(eph['ra'][0])[:15] + 'rad ' + str(eph['dec'][0])[:15] + 'rad'
                imagename = os.path.join(workdir, visname + '.outim')
                if os.path.exists(imagename + '.image') or os.path.exists(imagename + '.flux'):
                    os.system('rm -rf ' + imagename + '.*')
                sto = stokes.replace(',', '')
                print 'do clean for ' + timerange + ' in spw ' + spw + ' stokes ' + sto
                print 'use phasecenter: ' + phasecenter
                clean(vis=vis, imagename=imagename, selectdata=True, spw=spw, timerange=timerange, stokes=sto,
                      niter=500, interactive=False, npercycle=50, imsize=[512, 512], cell=['5.0arcsec'],
                      phasecenter=phasecenter)
                os.system('rm -rf ' + imagename + '.psf')
                os.system('rm -rf ' + imagename + '.flux')
                os.system('rm -rf ' + imagename + '.model')
                os.system('rm -rf ' + imagename + '.mask')
                os.system('rm -rf ' + imagename + '.residual')
                imagefile = imagename + '.image'
            fitsfile = imagefile + '.fits'
            hf.imreg(vis=vis, ephem=eph, imagefile=imagefile, timerange=timerange, reftime=reftime, fitsfile=fitsfile,
                     verbose=True, overwrite=True)
        print 'fits file ' + fitsfile + ' selected'
        ax4.cla()
        ax5.cla()
        ax6.cla()
        ax7.cla()

        rfits = fitsfile
        try:
            rmap = smap.Map(rfits)
        except:
            print 'radio fits file not recognized by sunpy.map. Aborting...'
            return -1
        (npol, nf, nx, ny) = rmap.data.shape
        if npol > 1:
            rmap1 = copy.copy(rmap)
            rmap2 = copy.copy(rmap)
            rmap1.data = rmap.data[0].reshape(rmap.meta['naxis1'], rmap.meta['naxis2'])
            rmap2.data = rmap.data[1].reshape(rmap.meta['naxis1'], rmap.meta['naxis2'])

        XX, YY = np.meshgrid(np.arange(rmap.data.shape[3]), np.arange(rmap.data.shape[2]))
        rmapx, rmapy = rmap.pixel_to_data(XX * u.pix, YY * u.pix)

        if fov:
            fov = fov
        else:
            row, col = rmap1.data.shape
            positon = np.nanargmax(rmap1.data)
            m, n = divmod(positon, col)
            length = 200 * u.arcsec
            x0 = rmap1.xrange[0] + rmap1.scale[1] * (n + 0.5) * u.pix
            y0 = rmap1.yrange[0] + rmap1.scale[0] * (m + 0.5) * u.pix
            x1 = x0 - length
            x2 = x0 + length
            y1 = y0 - length
            y2 = y0 + length
            fov = [[x1.value, x2.value], [y1.value, y2.value]]

        clevels1 = np.linspace(0.2, 0.9, 5) 
        if stokes.split(',')[1] == 'V':
            clevels2 = np.array([-0.8, -0.6, -0.4, -0.2, 0.2, 0.4, 0.6, 0.8])
        else:
            clevels2 = np.linspace(0.2, 0.9, 5)
        if 'aiamap' in vars():
            aiamap.plot_settings['cmap'] = plt.get_cmap('binary')
            if rmap:
                title = 'AIA {0:.0f} + {1} {2:6.3f} GHz'.format(aiamap.wavelength.value, observatory,
                                                                (bfreqghz + efreqghz) / 2.0)
            else:
                title = 'AIA {0:.0f}'.format(aiamap.wavelength.value)
            aiamap.plot(axes=ax4)
            ax4.set_title(title + ' ' + stokes.split(',')[0], fontsize=12)
            aiamap.draw_limb()
            aiamap.draw_grid()
            aiamap.draw_rectangle((fov[0][0], fov[1][0]) * u.arcsec, 400 * u.arcsec, 400 * u.arcsec)
            aiamap.plot(axes=ax6)
            ax6.set_title(title + ' ' + stokes.split(',')[1], fontsize=12)
            aiamap.draw_limb()
            aiamap.draw_grid()
            aiamap.draw_rectangle((fov[0][0], fov[1][0]) * u.arcsec, 400 * u.arcsec, 400 * u.arcsec)
            if rmap:
                ax4.contour(rmapx.value, rmapy.value, rmap1.data,
                            levels=clevels1 * np.nanmax(rmap1.data), cmap=cm.jet)
                ax6.contour(rmapx.value, rmapy.value, rmap2.data,
<<<<<<< HEAD
                            levels=np.linspace(0.2, 0.9, 5) * np.nanmax(rmap2.data), cmap=cm.jet)
            aiamap.draw_rectangle((fov[0][0], fov[1][0]) * u.arcsec, 400 * u.arcsec, 400 * u.arcsec)
            ax4.text(0.02, 0.02, 'AIA {0:.0f} '.format(aiamap.wavelength.value) + aiamap.date.strftime('%H:%M:%S'),
=======
                            levels=clevels2 * np.nanmax(rmap2.data), cmap=cm.jet)
            ax4.text(0.02, 0.02,
                    'AIA {0:.0f} '.format(aiamap.wavelength.value) + aiamap.date.strftime('%H:%M:%S'),
>>>>>>> e652eed3
                     verticalalignment='bottom', horizontalalignment='left', transform=ax4.transAxes, color='k',
                     fontsize=10)
            ax6.text(0.02, 0.02, 'AIA {0:.0f} '.format(aiamap.wavelength.value) + aiamap.date.strftime('%H:%M:%S'),
                     verticalalignment='bottom', horizontalalignment='left', transform=ax6.transAxes, color='k',
                     fontsize=10)
        else:
            title = '{0} {1:6.3f} GHz'.format(observatory, (bfreqghz + efreqghz) / 2.0)
            rmap1.plot(axes=ax4, cmap=cm.jet)
            ax4.set_title(title + ' ' + stokes.split(',')[0], fontsize = 12)
            rmap1.draw_limb()
            rmap1.draw_grid()
            rmap1.draw_rectangle((fov[0][0], fov[1][0]) * u.arcsec, 400 * u.arcsec, 400 * u.arcsec)
            rmap2.plot(axes=ax6, cmap=cm.jet)
            ax6.set_title(title + ' ' + stokes.split(',')[1], fontsize = 12)
            rmap2.draw_limb()
            rmap2.draw_grid()
<<<<<<< HEAD
            ax4.contour(rmapx.value, rmapy.value, rmap1.data, levels=np.linspace(0.2, 0.9, 5) * np.nanmax(rmap1.data),
                        cmap=cm.gray)
            ax6.contour(rmapx.value, rmapy.value, rmap2.data, levels=np.linspace(0.2, 0.9, 5) * np.nanmax(rmap2.data),
                        cmap=cm.gray)
            rmap1.draw_rectangle((fov[0][0], fov[1][0]) * u.arcsec, 400 * u.arcsec, 400 * u.arcsec)
=======
>>>>>>> e652eed3
            rmap2.draw_rectangle((fov[0][0], fov[1][0]) * u.arcsec, 400 * u.arcsec, 400 * u.arcsec)
            #ax4.contour(rmapx.value, rmapy.value, rmap1.data,
            #            levels=clevels1 * np.nanmax(rmap1.data), cmap=cm.gray)
            #ax6.contour(rmapx.value, rmapy.value, rmap2.data,
            #            levels=clevels2 * np.nanmax(rmap2.data), cmap=cm.gray)
        ax4.set_xlim(-1200, 1200)
        ax4.set_ylim(-1200, 1200)
        ax6.set_xlim(-1200, 1200)
        ax6.set_ylim(-1200, 1200)

        subrmap1 = rmap1.submap(fov[0] * u.arcsec, fov[1] * u.arcsec)
        subrmap2 = rmap2.submap(fov[0] * u.arcsec, fov[1] * u.arcsec)
        XX, YY = np.meshgrid(np.arange(subrmap1.data.shape[1]), np.arange(subrmap1.data.shape[0]))
        subrmapx, subrmapy = subrmap1.pixel_to_data(XX * u.pix, YY * u.pix)
        if 'aiamap' in vars():
            subaiamap = aiamap.submap(fov[0] * u.arcsec, fov[1] * u.arcsec)
            subaiamap.plot(axes=ax5, title='')
            subaiamap.draw_limb()
            subaiamap.draw_grid()
            subaiamap.plot(axes=ax7, title='')
            subaiamap.draw_limb()
            subaiamap.draw_grid()
            ax5.contour(subrmapx.value, subrmapy.value, subrmap1.data,
                        levels=clevels1 * np.nanmax(subrmap1.data), cmap=cm.jet)
            ax7.contour(subrmapx.value, subrmapy.value, subrmap2.data,
                        levels=clevels2 * np.nanmax(subrmap2.data), cmap=cm.jet)
            #subaiamap.draw_rectangle((fov[0][0], fov[1][0]) * u.arcsec, 400 * u.arcsec, 400 * u.arcsec)
        else:
            subrmap1.plot(axes=ax5, cmap=cm.jet)
            ax5.set_title(title + ' ' + stokes.split(',')[0], fontsize = 12)
            subrmap1.draw_limb()
            subrmap1.draw_grid()
            subrmap2.plot(axes=ax7, cmap=cm.jet)
            ax7.set_title(title + ' ' + stokes.split(',')[0], fontsize = 12)
            subrmap2.draw_limb()
            subrmap2.draw_grid()
            #ax5.contour(subrmapx.value, subrmapy.value, subrmap1.data,
            #            levels=clevels1 * np.nanmax(subrmap1.data), cmap=cm.gray)
            #ax7.contour(subrmapx.value, subrmapy.value, subrmap2.data,
            #            levels=clevels2 * np.nanmax(subrmap2.data), cmap=cm.gray)
            #subrmap1.draw_rectangle((fov[0][0], fov[1][0]) * u.arcsec, 400 * u.arcsec, 400 * u.arcsec)
            #subrmap2.draw_rectangle((fov[0][0], fov[1][0]) * u.arcsec, 400 * u.arcsec, 400 * u.arcsec)
        ax5.set_xlim(fov[0])
        ax5.set_ylim(fov[1])
        ax5.text(0.02, 0.02, observatory + ' ' + rmap.date.strftime('%H:%M:%S.%f')[:-3], verticalalignment='bottom',
                 horizontalalignment='left', transform=ax5.transAxes, color='k', fontsize=10)
        ax7.set_xlim(fov[0])
        ax7.set_ylim(fov[1])
        ax7.text(0.02, 0.02, observatory + ' ' + rmap.date.strftime('%H:%M:%S.%f')[:-3], verticalalignment='bottom',
                 horizontalalignment='left', transform=ax7.transAxes, color='k', fontsize=10)

        fig.show()

        os.system('rm -rf {}'.format(goesscript))  # os.system('rm -rf {}'.format(goesdatafile))<|MERGE_RESOLUTION|>--- conflicted
+++ resolved
@@ -388,14 +388,9 @@
 
 
 def svplot(vis, timerange=None, spw='', workdir='./', specfile=None, stokes='RR,LL', dmin=None, dmax=None,
-<<<<<<< HEAD
-           goestime=None, reftime=None, fov=None, usephacenter=True, aiawave=171, imagefile=None, savefig=False,
-           aiafits=None, fitsfile=None, mkmovie=False, ncpu=10, overwrite=True, twidth=1, verbose=True):
-=======
            goestime=None, reftime=None, fov=None, usephacenter=True, imagefile=None, fitsfile=None,
            plotaia=True, aiawave=171, aiafits=None,
            savefig=False, mkmovie=False, overwrite=True, twidth=1, verbose=True):
->>>>>>> e652eed3
     '''
     Required inputs:
             vis: calibrated CASA measurement set
@@ -689,50 +684,6 @@
 
         # third part
         # start to download the fits files
-<<<<<<< HEAD
-        if not aiafits:
-            newlist = []
-            items = glob.glob('*.fits')
-            for names in items:
-                str1 = starttim1.iso[:4] + '_' + starttim1.iso[5:7] + '_' + starttim1.iso[8:10] + 't' + starttim1.iso[
-                                                                                                        11:13] + '_' + starttim1.iso[
-                                                                                                                       14:16]
-                str2 = str(aiawave)
-                if names.endswith(".fits"):
-                    if names.find(str1) != -1 and names.find(str2) != -1:
-                        newlist.append(names)
-                newlist.append('0')
-            if os.path.exists(newlist[0]):
-                aiafits = newlist[0]
-            else:
-                print 'downloading the aiafits file'
-                client = vso.VSOClient()
-                wave1 = aiawave - 3
-                wave2 = aiawave + 3
-                t1 = Time(starttim1.mjd - 0.02 / 24., format='mjd')
-                t2 = Time(endtim1.mjd + 0.02 / 24., format='mjd')
-                qr = client.query(vso.attrs.Time(t1.iso, t2.iso), vso.attrs.Instrument('aia'),
-                                  vso.attrs.Wave(wave1 * u.AA, wave2 * u.AA))
-                res = client.get(qr, path='{file}')
-
-        # Here something is needed to check whether it has finished downloading the fits files or not
-
-        if not aiafits:
-            newlist = []
-            items = glob.glob('*.fits')
-            for nm in items:
-                str1 = starttim1.iso[:4] + '_' + starttim1.iso[5:7] + '_' + starttim1.iso[8:10] + 't' + starttim1.iso[
-                                                                                                        11:13] + '_' + starttim1.iso[
-                                                                                                                       14:16]
-                str2 = str(aiawave)
-                if nm.find(str1) != -1 and nm.find(str2) != -1:
-                    newlist.append(nm)
-            if newlist:
-                aiafits = newlist[0]
-                print 'AIA fits ' + aiafits + ' selected'
-            else:
-                print 'no AIA fits files found. Proceed without AIA'
-=======
         if plotaia:
             if not aiafits:
                 newlist = []
@@ -774,7 +725,6 @@
                     print 'AIA fits ' + aiafits + ' selected'
                 else:
                     print 'no AIA fits files found. Proceed without AIA'
->>>>>>> e652eed3
 
             try:
                 aiamap = smap.Map(aiafits)
@@ -883,15 +833,9 @@
                 ax4.contour(rmapx.value, rmapy.value, rmap1.data,
                             levels=clevels1 * np.nanmax(rmap1.data), cmap=cm.jet)
                 ax6.contour(rmapx.value, rmapy.value, rmap2.data,
-<<<<<<< HEAD
-                            levels=np.linspace(0.2, 0.9, 5) * np.nanmax(rmap2.data), cmap=cm.jet)
-            aiamap.draw_rectangle((fov[0][0], fov[1][0]) * u.arcsec, 400 * u.arcsec, 400 * u.arcsec)
-            ax4.text(0.02, 0.02, 'AIA {0:.0f} '.format(aiamap.wavelength.value) + aiamap.date.strftime('%H:%M:%S'),
-=======
                             levels=clevels2 * np.nanmax(rmap2.data), cmap=cm.jet)
             ax4.text(0.02, 0.02,
                     'AIA {0:.0f} '.format(aiamap.wavelength.value) + aiamap.date.strftime('%H:%M:%S'),
->>>>>>> e652eed3
                      verticalalignment='bottom', horizontalalignment='left', transform=ax4.transAxes, color='k',
                      fontsize=10)
             ax6.text(0.02, 0.02, 'AIA {0:.0f} '.format(aiamap.wavelength.value) + aiamap.date.strftime('%H:%M:%S'),
@@ -908,14 +852,10 @@
             ax6.set_title(title + ' ' + stokes.split(',')[1], fontsize = 12)
             rmap2.draw_limb()
             rmap2.draw_grid()
-<<<<<<< HEAD
-            ax4.contour(rmapx.value, rmapy.value, rmap1.data, levels=np.linspace(0.2, 0.9, 5) * np.nanmax(rmap1.data),
-                        cmap=cm.gray)
-            ax6.contour(rmapx.value, rmapy.value, rmap2.data, levels=np.linspace(0.2, 0.9, 5) * np.nanmax(rmap2.data),
-                        cmap=cm.gray)
-            rmap1.draw_rectangle((fov[0][0], fov[1][0]) * u.arcsec, 400 * u.arcsec, 400 * u.arcsec)
-=======
->>>>>>> e652eed3
+            #ax4.contour(rmapx.value, rmapy.value, rmap1.data, levels=np.linspace(0.2, 0.9, 5) * np.nanmax(rmap1.data),
+            #            cmap=cm.gray)
+            #ax6.contour(rmapx.value, rmapy.value, rmap2.data, levels=np.linspace(0.2, 0.9, 5) * np.nanmax(rmap2.data),
+            #            cmap=cm.gray)
             rmap2.draw_rectangle((fov[0][0], fov[1][0]) * u.arcsec, 400 * u.arcsec, 400 * u.arcsec)
             #ax4.contour(rmapx.value, rmapy.value, rmap1.data,
             #            levels=clevels1 * np.nanmax(rmap1.data), cmap=cm.gray)
