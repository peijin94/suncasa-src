import os
import shutil
import numpy as np
from eovsapy import refcal_anal as ra
from eovsapy.util import Time
from taskinit import casalog, tb, ms
from gencal_cli import gencal_cli as gencal
from clearcal_cli import clearcal_cli as clearcal
from applycal_cli import applycal_cli as applycal
from clean_cli import clean_cli as clean
from flagdata_cli import flagdata_cli as flagdata
from eovsapy import cal_header as ch
from eovsapy import stateframe as stf
from matplotlib import pyplot as plt
from eovsapy import dbutil as db
from importeovsa_cli import importeovsa_cli as importeovsa

# check if the calibration table directory is defined
caltbdir = os.getenv('EOVSACAL')
imgdir = os.getenv('EOVSAIMG')
udbmsscldir = os.getenv('EOVSAUDBMSSCL')
udbdir = os.getenv('EOVSAUDB')
if not caltbdir:
    print 'Environmental variable for EOVSA calibration table path not defined'
    print 'Use default path on pipeline'
    caltbdir = '/data1/eovsa/caltable/'
if not imgdir:
    print 'Environmental variable for EOVSA image path not defined'
    print 'Use default path on pipeline'
    imgdir = '/data1/bchen/solar/image/'
if not udbmsscldir:
    print 'Environmental variable for EOVSA udbms path not defined'
    print 'Use default path on pipeline'
    udbmsscldir = '/data1/eovsa/fits/UDBms_scl/'
if not udbdir:
    print 'Environmental variable for EOVSA udb path not defined'
    print 'Use default path on pipeline'
    udbdir = '/data1/eovsa/fits/UDB/'


def trange2ms(trange=None, verbose=False, doscaling=True):
    '''This finds all solar UDBms files within a timerange; If the UDBms file does not exist 
       in EOVSAUDBMSSCL, create one by calling importeovsa

       Required inputs:
       trange - can be 1) a single Time() object: use the entire day
                       2) a range of Time(), e.g., Time(['2017-08-01 00:00','2017-08-01 23:00'])
                       4) a list of UDBms files
                       3) None -- use current date Time.now()
    '''
    import glob
    import pytz
    if trange is None:
        trange = Time.now()
    if type(trange) == list:
        try:
            trange = Time(trange)
        except:
            print('trange format not recognised. Abort....')
            return None
    local_tz = pytz.timezone('America/Los_Angeles')
    try:
        if len(trange) > 1:
            trange = Time([trange[0], trange[-1]])
            tdatetime = trange[0].to_datetime()
        else:
            tdatetime = trange[0].to_datetime()
            btime = Time(local_tz.localize(tdatetime, is_dst=None).astimezone(pytz.utc))
            etime = Time(btime.mjd + 1.0, format='mjd')
            trange = Time([btime, etime])
    except:
        tdatetime = trange.to_datetime()
        btime = Time(local_tz.localize(tdatetime, is_dst=None).astimezone(pytz.utc))
        etime = Time(btime.mjd + 1.0, format='mjd')
        trange = Time([btime, etime])

    sclist = ra.findfiles(trange, projid='NormalObserving', srcid='Sun')
    udbfilelist = sclist['scanlist']
    udbfilelist = [os.path.basename(ll) for ll in udbfilelist]
    outpath = '{}{}/'.format(udbmsscldir, tdatetime.strftime("%Y%m"))
    if not os.path.exists(outpath):
        os.makedirs(outpath)
        msfiles = []
    else:
        msfiles = [os.path.basename(ll).split('.')[0] for ll in glob.glob('{}UDB*.ms'.format(outpath))]
    udbfilelist_set = set(udbfilelist)
    msfiles = udbfilelist_set.intersection(msfiles)
    filelist = udbfilelist_set - msfiles
    filelist = sorted(list(filelist))

    if filelist:
        import multiprocessing as mp
        ncpu = mp.cpu_count()
        if ncpu > 10:
            ncpu = 10
        if ncpu > len(filelist):
            ncpu = len(filelist)
        inpath = '{}{}/'.format(udbdir, tdatetime.strftime("%Y"))
        importeovsa(idbfiles=[inpath + ll for ll in filelist], ncpu=ncpu, timebin="0s", width=1,
                    visprefix=outpath, nocreatms=False, doconcat=False, modelms="", doscaling=doscaling,
                    keep_nsclms=False)

    msfiles = [os.path.basename(ll).split('.')[0] for ll in glob.glob('{}UDB*.ms'.format(outpath))]
    udbfilelist_set = set(udbfilelist)
    msfiles = udbfilelist_set.intersection(msfiles)
    filelist = udbfilelist_set - msfiles
    filelist = sorted(list(filelist))

    if verbose:
        return {'mspath': outpath, 'udbpath': inpath, 'udbfile': sorted(udbfilelist), 'udb2ms': filelist,
                'ms': [ll + '.ms' for ll in sorted(list(msfiles))]}
    else:
        return [outpath + ll + '.ms' for ll in sorted(list(msfiles))]


def calibeovsa(vis, caltype=None, interp='nearest', docalib=True, doflag=True, flagant='13~15', qlookimage=False, stokes=None,
               doconcat=False, msoutdir='./', keep_orig_ms=True):
    '''

    :param vis: can be 1) a single Time() object: use the entire day
                       2) a range of Time(), e.g., Time(['2017-08-01 00:00','2017-08-01 23:00'])
                       4) a single UDBms file or a list of UDBms file(s)
                       3) None -- use current date Time.now()
    :param caltype:
    :param interp:
    :param docalib:
    :param qlookimage:
    :param flagant:
    :param stokes:
    :param doconcat:
    :return:
    '''

    if type(vis) == Time:
        vis = trange2ms(trange=vis)
    if type(vis) == str:
        vis = [vis]

    for idx, f in enumerate(vis):
        if f[-1] == '/':
            vis[idx] = f[:-1]

    for msfile in vis:
        casalog.origin('calibeovsa')
        if not caltype:
            casalog.post("Caltype not provided. Perform reference phase calibration and daily phase calibration.")
            caltype = ['refpha', 'phacal']  ## use this line after the phacal is applied
            # caltype = ['refcal']
        if not os.path.exists(msfile):
            casalog.post("Input visibility does not exist. Aborting...")
            continue
        if msfile.endswith('/'):
            msfile = msfile[:-1]
        if not msfile[-3:] in ['.ms', '.MS']:
            casalog.post("Invalid visibility. Please provide a proper visibility file ending with .ms")
        # if not caltable:
        #    caltable=[os.path.basename(vis).replace('.ms','.'+c) for c in caltype]

        # get band information
        tb.open(msfile + '/SPECTRAL_WINDOW')
        nspw = tb.nrows()
        bdname = tb.getcol('NAME')
        bd = [int(b[4:]) - 1 for b in bdname]  # band index from 0 to 33
        # nchans = tb.getcol('NUM_CHAN')
        # reffreqs = tb.getcol('REF_FREQUENCY')
        # cenfreqs = np.zeros((nspw))
        tb.close()
        tb.open(msfile + '/ANTENNA')
        nant = tb.nrows()
        antname = tb.getcol('NAME')
        antlist = [str(ll) for ll in range(len(antname) - 1)]
        antennas = ','.join(antlist)
        tb.close()

        # get time stamp, use the beginning of the file
        tb.open(msfile + '/OBSERVATION')
        trs = {'BegTime': [], 'EndTime': []}
        for ll in range(tb.nrows()):
            tim0, tim1 = Time(tb.getcell('TIME_RANGE', ll) / 24 / 3600, format='mjd')
            trs['BegTime'].append(tim0)
            trs['EndTime'].append(tim1)
        tb.close()
        trs['BegTime'] = Time(trs['BegTime'])
        trs['EndTime'] = Time(trs['EndTime'])
        btime = np.min(trs['BegTime'])
        etime = np.max(trs['EndTime'])
        # ms.open(vis)
        # summary = ms.summary()
        # ms.close()
        # btime = Time(summary['BeginTime'], format='mjd')
        # etime = Time(summary['EndTime'], format='mjd')
        ## stop using ms.summary to avoid conflicts with importeovsa
        t_mid = Time((btime.mjd + etime.mjd) / 2., format='mjd')
        print "This scan observed from {} to {} UTC".format(btime.iso, etime.iso)
        gaintables = []
        if ('refpha' in caltype) or ('refamp' in caltype) or ('refcal' in caltype):
            refcal = ra.sql2refcalX(btime)
            pha = refcal['pha']  # shape is 15 (nant) x 2 (npol) x 34 (nband)
            pha[np.where(refcal['flag'] == 1)] = 0.
            amp = refcal['amp']
            amp[np.where(refcal['flag'] == 1)] = 1.
            t_ref = refcal['timestamp']
            # find the start and end time of the local day when refcal is registered
            try:
                dhr = t_ref.LocalTime.utcoffset().total_seconds() / 60. / 60.
            except:
                dhr = -7.
            bt = Time(np.fix(t_ref.mjd + dhr / 24.) - dhr / 24., format='mjd')
            et = Time(bt.mjd + 1., format='mjd')
            (yr, mon, day) = (bt.datetime.year, bt.datetime.month, bt.datetime.day)
            dirname = caltbdir + str(yr) + str(mon).zfill(2) + '/'
            if not os.path.exists(dirname):
                os.mkdir(dirname)
            # check if there is any ROACH reboot between the reference calibration found and the current data
            t_rbts = db.get_reboot(Time([t_ref, btime]))
            if not t_rbts:
                casalog.post("Reference calibration is derived from observation at " + t_ref.iso)
                print "Reference calibration is derived from observation at " + t_ref.iso
            else:
                casalog.post(
                    "Oh crap! Roach reboot detected between the reference calibration time " + t_ref.iso + ' and the current observation at ' + btime.iso)
                casalog.post("Aborting...")
                print "Oh crap! Roach reboot detected between the reference calibration time " + t_ref.iso + ' and the current observation at ' + btime.iso
                print "Aborting..."

            para_pha = []
            para_amp = []
            calpha = np.zeros((nspw, 15, 2))
            calamp = np.zeros((nspw, 15, 2))
            for s in range(nspw):
                for n in range(15):
                    for p in range(2):
                        calpha[s, n, p] = pha[n, p, bd[s]]
                        calamp[s, n, p] = amp[n, p, bd[s]]
                        para_pha.append(np.degrees(pha[n, p, bd[s]]))
                        para_amp.append(amp[n, p, bd[s]])

        if ('refpha' in caltype) or ('refcal' in caltype):
            # caltb_pha = os.path.basename(vis).replace('.ms', '.refpha')
            # check if the calibration table already exists
            caltb_pha = dirname + t_ref.isot[:-4].replace(':', '').replace('-', '') + '.refpha'
            if not os.path.exists(caltb_pha):
                gencal(vis=msfile, caltable=caltb_pha, caltype='ph', antenna=antennas, \
                       pol='X,Y', spw='0~' + str(nspw - 1), parameter=para_pha)
            gaintables.append(caltb_pha)
        if ('refamp' in caltype) or ('refcal' in caltype):
            # caltb_amp = os.path.basename(vis).replace('.ms', '.refamp')
            caltb_amp = dirname + t_ref.isot[:-4].replace(':', '').replace('-', '') + '.refamp'
            if not os.path.exists(caltb_amp):
                gencal(vis=msfile, caltable=caltb_amp, caltype='amp', antenna=antennas, \
                       pol='X,Y', spw='0~' + str(nspw - 1), parameter=para_amp)
            gaintables.append(caltb_amp)

        # calibration for the change of delay center between refcal time and beginning of scan -- hopefully none!
        xml, buf = ch.read_calX(4, t=[t_ref, btime], verbose=False)
        if buf:
            dly_t2 = Time(stf.extract(buf[0], xml['Timestamp']), format='lv')
            dlycen_ns2 = stf.extract(buf[0], xml['Delaycen_ns'])[:15]
            xml, buf = ch.read_calX(4, t=t_ref)
            dly_t1 = Time(stf.extract(buf, xml['Timestamp']), format='lv')
            dlycen_ns1 = stf.extract(buf, xml['Delaycen_ns'])[:15]
            dlycen_ns_diff = dlycen_ns2 - dlycen_ns1
            for n in range(2):
                dlycen_ns_diff[:, n] -= dlycen_ns_diff[0, n]
            print 'Multi-band delay is derived from delay center difference at {} & {}'.format(dly_t1.iso, dly_t2.iso)
            # print '=====Delays relative to Ant 14====='
            # for i, dl in enumerate(dlacen_ns_diff[:, 0] - dlacen_ns_diff[13, 0]):
            #     ant = antlist[i]
            #     print 'Ant eo{0:02d}: x {1:.2f} ns & y {2:.2f} ns'.format(int(ant) + 1, dl
            #           dlacen_ns_diff[i, 1] - dlacen_ns_diff[13, 1])
            # caltb_mbd0 = os.path.basename(vis).replace('.ms', '.mbd0')
            caltb_dlycen = dirname + dly_t2.isot[:-4].replace(':', '').replace('-', '') + '.dlycen'
            if not os.path.exists(caltb_dlycen):
                gencal(vis=msfile, caltable=caltb_dlycen, caltype='mbd', pol='X,Y', antenna=antennas,
                       parameter=dlycen_ns_diff.flatten().tolist())
            gaintables.append(caltb_dlycen)

        if 'phacal' in caltype:
            phacals = np.array(ra.sql2phacalX([bt, et], neat=True, verbose=False))
            if not phacals or len(phacals) == 0:
                print "Found no phacal records in SQL database, will skip phase calibration"
            else:
                # first generate all phacal calibration tables if not already exist
                t_phas = Time([phacal['t_pha'] for phacal in phacals])
                # sort the array in ascending order by t_pha
                sinds = t_phas.mjd.argsort()
                t_phas = t_phas[sinds]
                phacals = phacals[sinds]
                caltbs_phambd = []
                for i, phacal in enumerate(phacals):
                    # filter out phase cals with reference time stamp >30 min away from the provided refcal time
                    if (phacal['t_ref'].jd - refcal['timestamp'].jd) > 30. / 1440.:
                        del phacals[i]
                        del t_phas[i]
                        continue
                    else:
                        t_pha = phacal['t_pha']
                        phambd_ns = phacal['pslope']
                        for n in range(2): phambd_ns[:, n] -= phambd_ns[0, n]
                        # set all flagged values to be zero
                        phambd_ns[np.where(phacal['flag'] == 1)] = 0.
                        caltb_phambd = dirname + t_pha.isot[:-4].replace(':', '').replace('-', '') + '.phambd'
                        caltbs_phambd.append(caltb_phambd)
                        if not os.path.exists(caltb_phambd):
                            gencal(vis=msfile, caltable=caltb_phambd, caltype='mbd', pol='X,Y', antenna=antennas,
                                   parameter=phambd_ns.flatten().tolist())

                # now decides which table to apply depending on the interpolation method ("neatest" or "linear")
                if interp == 'nearest':
                    tbind = np.argmin(np.abs(t_phas.mjd - t_mid.mjd))
                    dt = np.min(np.abs(t_phas.mjd - t_mid.mjd)) * 24.
                    print "Selected nearest phase calibration table at " + t_phas[tbind].iso
                    gaintables.append(caltbs_phambd[tbind])
                if interp == 'linear':
                    # bphacal = ra.sql2phacalX(btime)
                    # ephacal = ra.sql2phacalX(etime,reverse=True)
                    bt_ind, = np.where(t_phas.mjd < btime.mjd)
                    et_ind, = np.where(t_phas.mjd > etime.mjd)
                    if len(bt_ind) == 0 and len(et_ind) == 0:
                        print "No phacal found before or after the ms data within the day of observation"
                        print "Skipping daily phase calibration"
                    elif len(bt_ind) > 0 and len(et_ind) == 0:
                        gaintables.append(caltbs_phambd[bt_ind[-1]])
                    elif len(bt_ind) == 0 and len(et_ind) > 0:
                        gaintables.append(caltbs_phambd[et_ind[0]])
                    elif len(bt_ind) > 0 and len(et_ind) > 0:
                        bphacal = phacals[bt_ind[-1]]
                        ephacal = phacals[et_ind[0]]
                        # generate a new table interpolating between two daily phase calibrations
                        t_pha_mean = Time(np.mean([bphacal['t_pha'].mjd, ephacal['t_pha'].mjd]), format='mjd')
                        phambd_ns = (bphacal['pslope'] + ephacal['pslope']) / 2.
                        for n in range(2): phambd_ns[:, n] -= phambd_ns[0, n]
                        # set all flagged values to be zero
                        phambd_ns[np.where(bphacal['flag'] == 1)] = 0.
                        phambd_ns[np.where(ephacal['flag'] == 1)] = 0.
                        caltb_phambd_interp = dirname + t_pha_mean.isot[:-4].replace(':', '').replace('-',
                                                                                                      '') + '.phambd'
                        if not os.path.exists(caltb_phambd_interp):
                            gencal(vis=msfile, caltable=caltb_phambd_interp, caltype='mbd', pol='X,Y', antenna=antennas,
                                   parameter=phambd_ns.flatten().tolist())
                        print "Using phase calibration table interpolated between records at " + \
                              bphacal['t_pha'].iso + ' and ' + ephacal['t_pha'].iso
                        gaintables.append(caltb_phambd_interp)

        if docalib:
            clearcal(msfile)
            applycal(vis=msfile, gaintable=gaintables, applymode='calflag', calwt=False)
            # delete the interpolated phase calibration table
            try:
                caltb_phambd_interp
            except:
                pass
            else:
                if os.path.exists(caltb_phambd_interp):
                    shutil.rmtree(caltb_phambd_interp)
        if doflag:
            if flagant:
                try:
                    flagdata(vis=msfile, antenna=flagant)
                except:
                    print "Something wrong with flagant. Abort..."

        if qlookimage:
            from suncasa.eovsa import eovsa_prep as ep
            from sunpy import map as smap

            antenna = '0~12'
            if not stokes:
                stokes = 'XX'
            (yr, mon, day) = (bt.datetime.year, bt.datetime.month, bt.datetime.day)
            dirname = imgdir + str(yr) + '/' + str(mon).zfill(2) + '/' + str(day).zfill(2) + '/'
            if not os.path.exists(dirname):
                os.makedirs(dirname)
            bds = ['1~3']
            nbd = len(bds)
            imgs = []
            for bd in bds:
                imname = dirname + os.path.basename(msfile).replace('.ms', '.bd' + str(bd).zfill(2))
                print 'Cleaning image: ' + imname
                try:
                    clean(vis=msfile, imagename=imname, antenna=antenna, spw=bd, imsize=[512],
                          cell=['5.0arcsec'], stokes=stokes, niter=500)
                except:
                    print 'clean not successfull for band ' + str(bd)
                else:
                    imgs.append(imname + '.image')
                junks = ['.flux', '.mask', '.model', '.psf', '.residual']
                for junk in junks:
                    if os.path.exists(imname + junk):
                        shutil.rmtree(imname + junk)

            reftime = [btime.iso + '~' + etime.iso] * nbd
            fitsfiles = [img.replace('.image', '.fits') for img in imgs]
            ep.imreg(vis=msfile, reftime=reftime, imagefile=imgs, fitsfile=fitsfiles)
            plt.figure(figsize=(6, 6))
            for i, fitsfile in enumerate(fitsfiles):
                plt.subplot(1, nbd, i + 1)
                eomap = smap.Map(fitsfile)
                sz = eomap.data.shape
                if len(sz) == 4:
                    eomap.data = eomap.data.reshape((sz[2], sz[3]))
                eomap.plot_settings['cmap'] = plt.get_cmap('jet')
                eomap.plot()
                eomap.draw_limb()
                eomap.draw_grid()

            plt.show()

    if doconcat:
        if len(vis) > 1:
            from suncasa.eovsa import concateovsa as ce
            msname = os.path.basename(vis[0])
            msname = msname.split('.')[0] + '_concat.ms'
<<<<<<< HEAD
            visprefix = os.path.dirname(vis[0]) + '/'
            ce.concateovsa(msname, vis, visprefix, doclearcal=False, keep_orig_ms=keep_orig_ms, cols2rm=["MODEL_DATA"])
=======
            visprefix = msoutdir+'/' 
            ce.concateovsa(msname, vis, visprefix, keep_orig_ms=keep_orig_ms, cols2rm=["MODEL_DATA"])
            return [visprefix+msname]
    else:
        return vis
>>>>>>> d931c5e2
<|MERGE_RESOLUTION|>--- conflicted
+++ resolved
@@ -411,13 +411,8 @@
             from suncasa.eovsa import concateovsa as ce
             msname = os.path.basename(vis[0])
             msname = msname.split('.')[0] + '_concat.ms'
-<<<<<<< HEAD
-            visprefix = os.path.dirname(vis[0]) + '/'
+            visprefix = msoutdir+'/'
             ce.concateovsa(msname, vis, visprefix, doclearcal=False, keep_orig_ms=keep_orig_ms, cols2rm=["MODEL_DATA"])
-=======
-            visprefix = msoutdir+'/' 
-            ce.concateovsa(msname, vis, visprefix, keep_orig_ms=keep_orig_ms, cols2rm=["MODEL_DATA"])
             return [visprefix+msname]
     else:
-        return vis
->>>>>>> d931c5e2
+        return vis