--- conflicted
+++ resolved
@@ -2054,15 +2054,9 @@
             hdulist = fits.open(vlafile[0])
             hdu = hdulist[0]
             vla_local_pfmap = PuffinMap(hdu.data[0, np.where(hdu.data[0, :, 256, 256])[0][0], :, :], hdu.header,
-<<<<<<< HEAD
-								plot_height=config_plot['plot_config']['tab_FSview_base']['vla_hght'],
-							    plot_width=config_plot['plot_config']['tab_FSview_base']['vla_wdth'],
-							    webgl=config_plot['plot_config']['WebGL'])
-=======
                                         plot_height=config_plot['plot_config']['tab_FSview_base']['vla_hght'],
                                         plot_width=config_plot['plot_config']['tab_FSview_base']['vla_wdth'],
                                         webgl=config_plot['plot_config']['WebGL'])
->>>>>>> 98507195
             # plot the contour of vla image
             mapx, mapy = vla_local_pfmap.meshgrid()
             mapx, mapy = mapx.value, mapy.value
