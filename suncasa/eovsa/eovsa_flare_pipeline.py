import os, sys, glob
import numpy as np
from astropy.time import Time
import time
from astropy.io import fits
import datetime as dt
import subprocess
from casatasks import *
from casatools import image, ms, msmetadata, table
from suncasa.utils import qlookplot
from suncasa.utils import helioimage2fits as hf
import timeit
from sunpy.time import parse_time
import matplotlib

import platform
import matplotlib

if platform.system() == 'Linux':
    matplotlib.use('Agg')

start = timeit.default_timer()
ia = image()
ms = ms()
msmd = msmetadata()
tb = table()


class FlareSelfCalib():
    def __init__(self, vis=None, workpath='./', logfile=None):
        ##========================= initial setups =================================
        self.workpath = workpath
        self.vis = vis
        if not logfile:
            logfile = workpath + "selfcal_{0:s}.log".format(Time.now().isot[:-4].replace(':', '').replace('-', ''))
        self.logfile = logfile
        self.identify_data_gap = True
        self.slfcal_spws = [3, 5, 8, 10, 15, 20, 24, 30, 35, 40, 42, 45]
        # self.slfcal_spws = [15, 24]  ## spw used for flare finding and final imaging
        self.maximum_spw = max(self.slfcal_spws)
        self.minimum_spw = min(self.slfcal_spws)
        self.slfcal_spwstr = ','.join(
            [str(s) for s in self.slfcal_spws])  ## string format of self.spws for, e.g., split
        self.selfcal_spw = '0~' + str(self.maximum_spw)  ## actual spw range used for self-calibration

        ##===================== final imaging parameters ===========================
        self.total_duration = 480.  ### seconds to image; time will be centred on detected flare peak
        self.final_image_cadence = 10  ### Cadence of the images after final self-calibration
        self.final_image_int = 10  ### Integration time of final images
        self.min_restoring_beam = 6.  ### minimum size of the restoring beam in arcsec
        self.beam_1GHz = '89.7arcsec'  ### beam size at 1 GHz (and scales with 1/nu)
        self.cell_size = 2.  ### cell size of the final images
        self.final_imsize = 512  ### number of pixels for the final images

        # ============ declaring the working directories ============
        ### remember / is necessary in all the folder names
        # self.workpath = '/data1/bchen/flare_pipeline/tmp/'  ## / is needed at the end of all paths
        
        self.slfcaldir = self.workpath + 'slfcal/'  # place to put all selfcalibration products
        self.imagedir = self.slfcaldir + 'images/'  # place to put all selfcalibration images
        self.caltbdir = self.slfcaldir + 'caltables/'  # place to put calibration tables
        self.maskdir = self.slfcaldir + 'masks/'  # place to put masks
        self.imagedir_slfcaled = self.slfcaldir + 'images_slfcal'  # place to put all selfcalibrated images

        if os.path.exists(self.slfcaldir):
            print("{0:s} already exists. Re-initialize it.".format(self.slfcaldir))
            os.system('rm -rf {0:s}'.format(self.slfcaldir))

        os.makedirs(self.slfcaldir)
        os.makedirs(self.imagedir)
        os.makedirs(self.caltbdir)
        os.makedirs(self.maskdir)
        os.makedirs(self.imagedir_slfcaled)

        # ============ selfcal parameters ===============
        self.refantenna = '0'  ### reference antenna
        self.calc_cell = True  ### If set to False use the value in beam given below
        # TODO what is this?
        self.cell = [10]  ### size needs to be same as the number of spws
        self.calc_imsize = True  ### is False uses the value given below
        self.max_frac_freq_avg = 0.5  ### Frequency averaging factor
        self.maxiter = 10  ### maximum selfcal iteration rounds
        self.uvlim = 25  ### maximum uv distance in kilo-lambda
        self.avg_spw_max = 5  ### maximum number of spws for averaging
        self.flag_antennas = ''  ###anything except 13~15. Those antennas are always flagged.

        # ============ the following could be populated using the flare data base =======
        self.phasecenter = ''  ### phasecenter of the flare in RA and DEC
        self.flare_time_available = False  ### Flag on whether the flare time (peak and duration) is available
        self.flare_loc_available = False  ### Flag on whether the flare location is available

    @property
    def vis(self):
        """
        Getting the input visibility for self-calibration
        """
        return self._vis

    @vis.setter
    def vis(self, value):
        """
        Setting the input visibility for self-calibration
        Parameters
        ----------
        value: full path for the input visibility data
        -------
        """
        
        if type(value)==str:
            if os.path.isdir(value)==False:
                raise ValueError('input visibility {0:s} does not exist! Please supply a valid one.'.format(value))
            else:
                self._vis = value
        else:
            self._vis=self.flare_ms_calib(value)

    def vis_info(self):
        if os.path.exists(self.vis):
            listobs(self.vis, listfile=self.vis + '.lisobs')
            print('visibility info stored in {0:s}'.format(self.vis + '.listobs'))
        else:
            print('input visibility {0:s} do not exist! Abort...'.format(self.vis))

    @property
    def slfcal_spws(self):
        '''
        Rteurn the spws chosen for selfcal
        '''
        return self._slfcal_spws

    @slfcal_spws.setter
    def slfcal_spws(self, value):
        '''
        Set the spws which will be self-calibrated and imaged
        '''
        self._slfcal_spws = value
        self.maximum_spw = max(self.slfcal_spws)
        self.minimum_spw = min(self.slfcal_spws)
        self.slfcal_spwstr = ','.join(
            [str(s) for s in self.slfcal_spws])  ## string format of self.spws for, e.g., split
        self.selfcal_spw = '0~' + str(self.maximum_spw)  ## actual spw range used for self-calibration

    
    @staticmethod
    def get_img_center_heliocoords(images):
        """
        Provide a set of images in helioprojective coordinates (at different frequencies), find the peak location
        Parameters
        ----------
        images: list of fits image files

        Returns
        -------
        xycen: solar x and y coordinates, in arcsec
        """
        num_img = len(images)
        x = np.zeros(num_img)
        y = np.zeros(num_img)
        for j, img in enumerate(images):
            head = fits.getheader(img)
            data = fits.getdata(img)[0, 0, :, :]
            x0 = head['CRVAL1']
            y0 = head['CRVAL2']
            cell_x = head['CDELT1']
            cell_y = head['CDELT2']
            pos = np.where(data == np.nanmax(data))
            xmax = pos[1][0]
            ymax = pos[0][0]
            xcen = head['CRPIX1']
            ycen = head['CRPIX2']
            dx = xmax - xcen
            dy = ymax - ycen
            dx_asec = dx * cell_x + x0
            dy_asec = dy * cell_y + y0
            x[j] = dx_asec
            y[j] = dy_asec
        xycen = [np.median(x), np.median(y)]
        return xycen

    @staticmethod
    def find_sidelobe_level(image):
        head = fits.getheader(image)
        imsize = head['naxis1']
        cellsize = float(abs(head['CDELT1'])) * 3600

        psf_image = image[:-5] + ".psf"
        ia.open(psf_image)
        psf_data = ia.getchunk()[:, :, 0, 0]
        ia.close()

        x0 = head['CRPIX2'] - 1
        y0 = head['CRPIX1'] - 1

        posang = head['BPA'] * np.pi / 180  # in degrees --> radian
        bmaj = head['BMAJ'] * 3600 / cellsize  # in degrees --> pix Full maj axis extent
        bmin = head['BMIN'] * 3600 / cellsize  # ''
        R = np.array([[np.cos(posang), -np.sin(posang)], [np.sin(posang), np.cos(posang)]])
        a = bmaj / 2.  # Chosing nsig region for calculating flux density
        b = bmin / 2.

        low_limit_x = int(x0 - a)
        low_limit_y = int(y0 - a)
        upper_limit_x = int(x0 + a)
        upper_limit_y = int(y0 + a)
        psf_region_values = []

        for k in range(low_limit_y, upper_limit_y):
            for j in range(low_limit_x, upper_limit_x):
                x_v = np.matrix([[k - x0], [j - y0]])
                R = np.matrix(R)
                xp_v = R * x_v
                xp_v = np.array(xp_v.transpose()).reshape(2)
                if xp_v[0] ** 2 / a ** 2 + xp_v[1] ** 2 / b ** 2 < 1:
                    psf_region_values.append(psf_data[k, j])
                    psf_data[k, j] = np.nan
        max_val = np.nanmax(psf_data)
        min_lev = np.nanmin(np.array(psf_region_values))
        return max_val, min_lev

    @staticmethod
    def check_shift(image, shift, cell):
        if type(cell) == str:
            # input cell is in the format of '5.0000arcsec'
            cell = float(cell.split('a')[0])
        header = imhead(image)
        major = header['restoringbeam']['major']['value']
        minor = header['restoringbeam']['minor']['value']
        pa = header['restoringbeam']['positionangle']['value'] * np.pi / 180
        v2 = np.array([np.sin(pa), np.cos(pa)])
        s = np.dot(v2, shift) / (np.sqrt(v2[0] ** 2 + v2[1] ** 2) * np.sqrt(shift[0] ** 2 + shift[1] ** 2))
        if shift[0] ** 2 + shift[1] ** 2 < 1e-3:
            return True
        theta = np.arccos(s)
        abs_shift = np.sqrt(shift[0] ** 2 + shift[1] ** 2)
        major_shift = abs(abs_shift * np.cos(theta))
        minor_shift = abs(abs_shift * np.cos(theta))
        print(major_shift, minor_shift, major / cell, minor / cell)
        if major_shift > 0.75 * major / cell:
            return False
        if minor_shift > 0.75 * minor / cell:
            return False
        return True

    @staticmethod
    def grow_mask(image, mask, thres):
        image_data = fits.getdata(image)[0, 0, :, :]
        ia.open(mask)
        mask_data = ia.getchunk()[:, :, 0, 0].T
        ia.close()

        shape = np.shape(mask_data)
        rows = shape[0]
        cols = shape[1]

        pos = np.where(mask_data == 1)
        if len(pos) == 0:
            print("Mask blank. First run gen_mask. Exiting")
            return False

        xpos1 = pos[1]
        ypos1 = pos[0]

        while np.size(xpos1) != 0:
            for x, y in zip(xpos1, ypos1):
                j = x
                i = y + 1
                while i < rows:
                    if mask_data[i, j] == 1 or mask_data[i, j] == 2 or image_data[i, j] < thres:
                        break
                    else:
                        mask_data[i, j] = 2
                        i += 1
                i = y
                j = x + 1
                while j < cols:
                    if mask_data[i, j] == 1 or mask_data[i, j] == 2 or image_data[i, j] < thres:
                        break
                    else:
                        mask_data[i, j] = 2
                        j += 1

            del xpos1
            del ypos1
            del pos
            pos = np.where(mask_data == 2)
            xpos1 = pos[1]
            ypos1 = pos[0]
            mask_data[pos] = 1

        pos = np.where(mask_data == 1)
        xpos1 = pos[1]
        ypos1 = pos[0]

        while np.size(xpos1) != 0:
            for x, y in zip(xpos1, ypos1):
                j = x
                i = y - 1
                while i < rows:
                    if mask_data[i, j] == 1 or mask_data[i, j] == 2 or image_data[i, j] < thres:
                        break
                    else:
                        mask_data[i, j] = 2
                        i -= 1
                i = y
                j = x - 1
                while j < cols:
                    if mask_data[i, j] == 1 or mask_data[i, j] == 2 or image_data[i, j] < thres:
                        break
                    else:
                        mask_data[i, j] = 2
                        j -= 1

            del xpos1
            del ypos1
            del pos
            pos = np.where(mask_data == 2)
            xpos1 = pos[1]
            ypos1 = pos[0]
            mask_data[pos] = 1

        pos = np.where(mask_data == 1)
        xpos1 = pos[1]
        ypos1 = pos[0]

        while np.size(xpos1) != 0:
            for x, y in zip(xpos1, ypos1):
                j = x
                i = y - 1
                while i < rows:
                    if mask_data[i, j] == 1 or mask_data[i, j] == 2 or image_data[i, j] < thres:
                        break
                    else:
                        mask_data[i, j] = 2
                        i -= 1
                i = y
                j = x - 1
                while j < cols:
                    if mask_data[i, j] == 1 or mask_data[i, j] == 2 or image_data[i, j] < thres:
                        break
                    else:
                        mask_data[i, j] = 2
                        j += 1

            del xpos1
            del ypos1
            del pos
            pos = np.where(mask_data == 2)
            xpos1 = pos[1]
            ypos1 = pos[0]
            mask_data[pos] = 1

        pos = np.where(mask_data == 1)
        xpos1 = pos[1]
        ypos1 = pos[0]

        while np.size(xpos1) != 0:
            for x, y in zip(xpos1, ypos1):
                j = x
                i = y + 1
                while i < rows:
                    if mask_data[i, j] == 1 or mask_data[i, j] == 2 or image_data[i, j] < thres:
                        break
                    else:
                        mask_data[i, j] = 2
                        i += 1
                i = y
                j = x - 1
                while j < cols:
                    if mask_data[i, j] == 1 or mask_data[i, j] == 2 or image_data[i, j] < thres:
                        break
                    else:
                        mask_data[i, j] = 2
                        j -= 1

            del xpos1
            del ypos1
            del pos
            pos = np.where(mask_data == 2)
            xpos1 = pos[1]
            ypos1 = pos[0]
            mask_data[pos] = 1

        pos = np.where(mask_data == 1)
        xpos1 = pos[1]
        ypos1 = pos[0]

        del mask_data
        ia.open(mask)
        mask_data = ia.getchunk()

        for x, y in zip(pos[1], pos[0]):
            mask_data[x, y, 0, 0] = 1
        ia.putchunk(mask_data)
        ia.close()

        return True

    @staticmethod
    def get_spw_num(visibility):
        msmd.open(visibility)
        nspws = msmd.nspw()
        msmd.done()
        return nspws

    @staticmethod
    def get_descids(visibility):
        '''
        Retrieve actual descids from the DATA_DESCRIPTION table.
        Unusually, the DATA_DESCRIPTION table may contain duplicated rows featuring
        the same SPECTRAL_WINDOW_ID, yet pointing to null or dummy data.
        This can cause a KeyError: 'axis_info' when attempting to read the 'data' variable in calc_cellsize,
        as the loop iterating over 'i' in ms.selectinit(datadescid=i) within calc_cellsize
        fails to locate the corresponding data due to its non-existence.

        :param visibility:
        :return:
        '''
        import pandas as pd
        tb.open(os.path.join(visibility, 'DATA_DESCRIPTION'))
        data = {}
        nrows = tb.nrows()
        for k in tb.colnames():
            data[k] = tb.getcol(k)
        df = pd.DataFrame(data)
        # sorted_df = df.sort_values(by=['POLARIZATION_ID', 'SPECTRAL_WINDOW_ID'])
        # Sort the DataFrame by POLARIZATION_ID and then by SPECTRAL_WINDOW_ID
        # nrows_sorted = len(sorted_df)
        # # Convert sorted_df to a dictionary
        # sorted_data = sorted_df.to_dict(orient='list')
        # if nrows>nrows_sorted:
        #     nrows2rm = np.arange(nrows_sorted,nrows)
        #     tb.removerows(nrows2rm)
        # # for k in tb.colnames():
        # #     tb.putcol(k, sorted_data[k])
        tb.close()
        ##todo this correction only apply to 1 polarization. If multiple polarizations are involved, the way of striping the anomoous polarization id shall be revised.
        return np.int_(df[df['POLARIZATION_ID'] == 0].index)

    @staticmethod
    def calc_cellsize(visibility):
        nspws = FlareSelfCalib.get_spw_num(visibility)
        beams = []
        ms.open(visibility)
        descids = FlareSelfCalib.get_descids(visibility)
        if len(descids) != nspws:
            descids = range(nspws)
        for i in descids:
            ms.selectinit(datadescid=0, reset=True)
            ms.selectinit(datadescid=i)
            data = ms.getdata(['u', 'v', 'axis_info'], ifraxis=True)
            fghz = data['axis_info']['freq_axis']['chan_freq'][
                       0, 0] / 1e9  ### taking the first frequency. EOVSA spws bandwidths are small. Hence this is fine
            uvdist = np.sqrt(data['u'] ** 2 + data['v'] ** 2)
            max_uvlambda = np.max(uvdist / 299792458.0 * fghz * 1e9)
            beam_val = 1.0 / max_uvlambda * 180 / 3.14159 * 3600 / 4.0  ### we take that the beam is resolved by 4 pixels by default
            beams.append(beam_val)
        ms.close()
        return beams

    @staticmethod
    def get_ref_freqlist(visibility):
        tb.open(visibility + '/SPECTRAL_WINDOW')
        reffreqs = tb.getcol('REF_FREQUENCY')
        bdwds = tb.getcol('TOTAL_BANDWIDTH')
        cfreqs = reffreqs + bdwds / 2.
        tb.close()
        return cfreqs

    @staticmethod
    def read_bandpass(bptable, nant=16):
        bptb = tb.open(bptable, nomodify=True)  # Open the bandpass table
        bpass = tb.getcol('CPARAM')  # Extract the CPARAM=GAIN column from the bandpass table
        flag = tb.getcol('FLAG')  # Extract FLAG column from bandpass table
        snr = tb.getcol('SNR');
        dims = bpass.shape
        npol = dims[0]
        nchan = dims[1]
        ntime = int(dims[2] / nant)
        flag = np.reshape(flag, [npol, nchan, ntime, nant])
        bpass = np.reshape(bpass, [npol, nchan, ntime, nant])
        success = True
        tb.close()
        return bpass, flag, success

    @staticmethod
    def combine_groups(group, pos):
        groups_com = []
        deleted_groups = []

        for g1 in range(len(group)):
            if g1 in deleted_groups:
                continue
            for g2 in range(g1 + 1, len(group)):
                combine = False
                for mem1 in group[g1]:
                    for mem2 in group[g2]:
                        x1 = pos[1][mem1]
                        x2 = pos[1][mem2]
                        y1 = pos[0][mem1]
                        y2 = pos[0][mem2]
                        # if x1==x2 and y1==y2:
                        if np.sqrt((x1 - x2) ** 2 + (y1 - y2) ** 2) < 3:
                            combine = True
                            break
                    if combine == True:
                        break
                if combine == True:
                    for mem2 in group[g2]:
                        group[g1].append(mem2)
                    deleted_groups.append(g2)
                    continue
            temp = []
            for mem in group[g1]:
                temp.append(mem)
            groups_com.append(temp)
        return groups_com

    @staticmethod
    def gen_fof_groups(data3, thres):
        pos = np.where(data3 > thres)
        y = pos[0]
        x = pos[1]
        size = len(x)

        groups = [[0]]
        for i in range(1, size):
            x0 = pos[1][i]
            y0 = pos[0][i]
            neighbour = False
            for g in groups:
                for mem in g:
                    x1 = pos[1][mem]
                    y1 = pos[0][mem]

                    if np.sqrt((x1 - x0) ** 2 + (y1 - y0) ** 2) < 3:
                        g.append(i)
                        neighbour = True
                        break
                if neighbour == True:
                    break
            if neighbour == False:
                groups.append([i])
        # print("Combining groups")
        # print(groups)
        group_com = FlareSelfCalib.combine_groups(groups, pos)
        # print("Groups combined")
        final_groups_x = []
        final_groups_y = []
        for g1 in group_com:
            # print (len(g1))
            if len(g1) > 3:
                for mem in g1:
                    final_groups_x.append(pos[1][mem])
                    final_groups_y.append(pos[0][mem])
        return [final_groups_y, final_groups_x]

    def gen_mask(self, image1, image2, mask1, mask2, threshold, imsize, s,
                 make_shifted_mask=False, grow_threshold=0.5):  ### threshold corresponds to image1
        '''
        We will allow for small shifts and small change of size ere
        '''
        data2 = fits.getdata(image2)[0, 0, :, :]
        sidelobe_level, min_lev = FlareSelfCalib.find_sidelobe_level(image2)
        if image1 != '':
            data1 = fits.getdata(image1)[0, 0, :, :]
            head1 = fits.getheader(image1)
            data2 = fits.getdata(image2)[0, 0, :, :]
            pos1 = np.where(data2 == np.nanmax(data2))
            head2 = fits.getheader(image2)
            # print (mask1)
            ia.open(mask1)
            mask1_data = ia.getchunk()[:, :, 0, 0].T
            ia.close()
            pos = np.where(mask1_data == 1)
            # print (pos)
            if np.min(pos[0]) == 0 and np.min(pos[1]) == 0 and np.max(pos[1]) == imsize - 1 and np.max(
                    pos[1]) == imsize - 1:
                del pos
                pos = np.where(data1 > threshold)
            if np.size(pos) == 0:
                return False
            x_min = np.min(pos[1])
            x_max = np.max(pos[1])
            y_min = np.min(pos[0])
            y_max = np.max(pos[0])
            box_x = x_max - x_min
            box_y = y_max - y_min
            # print(x_min,x_max,y_min,y_max)
            self.logf.write("spw=" + str(s).zfill(2) + " Previous image supplied\n")
            self.logf.write("spw=" + str(s).zfill(2) + " Mask boundaries in previous image:" + \
                            str(x_min) + "," + str(x_max) + "," + str(y_min) + "," + str(y_max))

            cell1 = head1['CDELT1']
            cell2 = head2['CDELT1']
            # print (cell1,cell2)
            ref_ra1 = head1['CRVAL1']
            ref_dec1 = head1['CRVAL2']
            ref_ra2 = head2['CRVAL1']
            ref_dec2 = head2['CRVAL2']
            ref_xpix1 = head1['CRPIX1']
            ref_ypix1 = head1['CRPIX2']
            ref_xpix2 = head2['CRPIX1']
            ref_ypix2 = head2['CRPIX2']

            ra_min = (x_min - ref_xpix1) * cell1 + ref_ra1
            ra_max = (x_max - ref_xpix1) * cell1 + ref_ra1
            dec_min = (y_min - ref_ypix1) * cell1 + ref_dec1
            dec_max = (y_max - ref_ypix1) * cell1 + ref_dec1

            x2_min = max(int((ra_min - ref_ra2) / cell2 + ref_xpix2), 0)
            x2_max = min(int((ra_max - ref_ra2) / cell2 + ref_xpix2), imsize - 1)
            y2_min = max(int((dec_min - ref_dec2) / cell2 + ref_ypix2), 0)
            y2_max = min(int((dec_max - ref_dec2) / cell2 + ref_ypix2), imsize - 1)
            # print (x2_min,x2_max,y2_min,y2_max)
            if x2_min > x2_max or y2_min > y2_max:  #### I do not know what to do here.
                #### Using the full image. Hopefull
                x2_min = 0
                x2_max = imsize - 1
                y2_min = 0
                y2_max = imsize - 1
            self.logf.write("spw=" + str(s).zfill(2) + " Somehow lower boundary is greater than " + \
                            "the outer boundary. Masing the full image\n")
            data3 = data2[y2_min:y2_max, x2_min:x2_max]
            pos2 = np.where(data3 == np.nanmax(data3))
            if pos2[0][0] + y2_min != pos1[0][0] or pos2[1][0] + x2_min != pos1[1][0]:
                self.logf.write("spw=" + str(s).zfill(2) + "Peak pixel outside the mask." \
                                                           " Check for position shifts\n")
                # filename.write("Trying to phase up at the location of the previous mask.\n")
                self.logf.write("spw=" + str(s).zfill(2) + "Difference in x:" + \
                                str(int(pos1[1][0] - pos2[1][0])) + "pixels\n")
                self.logf.write("spw=" + str(s).zfill(2) + "Difference in y:" + \
                                str(int((pos1[0][0] - pos2[0][0]))) + "pixels\n")
                ##### for testing #####
                if make_shifted_mask == False:
                    self.logf.write("spw=" + str(s).zfill(2) + "Mske_shifted_mask is False. Will " + \
                                    "mask the entire region within the region of previous image\n")
                    mask_y = np.arange(y2_min, y2_max + 1)
                    mask_x = np.arange(x2_min, x2_max + 1)
                    ia.open(mask2)
                    data = ia.getchunk()
                    data *= 0
                    # for i,j in zip(mask_y,mask_x):
                    for j in mask_x:
                        for i in mask_y:
                            data[j, i, 0, 0] = 1
                    ia.putchunk(data)
                    ia.close()
                    del data3
                    return False

        else:
            y2_min = 0
            y2_max = imsize
            x2_min = 0
            x2_max = imsize
        data3 = data2[y2_min:y2_max, x2_min:x2_max]
        # print (y2_min,y2_max,x2_min,x2_max)
        self.logf.write("spw=" + str(s).zfill(2) + " Mask boundaries in previous image:" + \
                        "{}\n".format(x2_min, x2_max, y2_min, y2_max))
        # print ("shift successfull")
        max_data3 = np.nanmax(data3)
        chosen_thres = sidelobe_level + 0.01  ### some more caution
        mask_y, mask_x = FlareSelfCalib.gen_fof_groups(data3, chosen_thres * max_data3)
        # print (mask_y, mask_x)
        if len(mask_x) == 0:
            self.logf.write("spw=" + str(s).zfill(2) + " Mask not found. Masking the region" + \
                            " covered by the previous image\n")
            mask_y = np.arange(y2_min, y2_max + 1)
            mask_x = np.arange(x2_min, x2_max + 1)
            ia.open(mask2)
            data = ia.getchunk()
            data *= 0
            # for i,j in zip(mask_y,mask_x):
            for j in mask_x:
                for i in mask_y:
                    data[j, i, 0, 0] = 1
            ia.putchunk(data)
            ia.close()
            return False
        for i in range(len(mask_y)):
            mask_y[i] += y2_min
            mask_x[i] += x2_min
        ia.open(mask2)
        data = ia.getchunk()
        data *= 0
        for i, j in zip(mask_y, mask_x):
            data[j, i, 0, 0] = 1
        # print (i,j)

        ia.putchunk(data)
        ia.close()
        self.logf.write("spw=" + str(s).zfill(2) + " Mask generated. Growing the mask" + \
                        " with threshold {}\n".format(grow_threshold))
        success = FlareSelfCalib.grow_mask(image2, mask2,
                                           max(grow_threshold, min_lev - 0.1) * max_data3)  ### again some safety here.
        self.logf.write("spw=" + str(s).zfill(2) + " Mask generated\n")
        return True

    def confirm_maximum_pixel(self, imagename, mask, spwran, msname, uvrange,
                              imsize, cell, s):
        try:
            first_freq = int(spwran.split('~')[0])
            last_freq = int(spwran.split('~')[1])
        except IndexError:
            first_freq = int(spwran)
            last_freq = first_freq
        # print (first_freq, last_freq)

        self.logf.write("spw=" + str(s).zfill(2) + " confirm_maximum_pixel called with {}\n".format(spwran))
        maxpix = imstat(imagename, mask="mask(\'" + mask + "\')")["maxpos"]

        first_freq = max(self.minimum_spw, first_freq - 1)
        last_freq = min(last_freq + 1, self.maximum_spw)

        spwran = str(first_freq) + "~" + str(last_freq)
        self.logf.write("spw=" + str(s).zfill(2) + " Checking against " + str(first_freq) + "~" + str(last_freq) + "\n")

        tclean(vis=msname, imagename="check_maxpix_robust", uvrange=uvrange,
               spw=spwran, imsize=imsize, cell=cell, niter=1, gain=0.05,
               cyclefactor=10, weighting='briggs', robust=0.0, savemodel='none',
               pbcor=False, pblimit=0.001, phasecenter=self.phasecenter, stokes='XX')

        maxpix1 = imstat("check_maxpix_robust.image", mask="mask(\'" + mask + "\')")["maxpos"]

        shift = np.array([maxpix[0] - maxpix1[0], maxpix[1] - maxpix1[1]])
        self.logf.write("spw=" + str(s).zfill(2) + " Shift is {}\n".format(shift))
        cellsize = float(cell.split('arcsec')[0])
        success = FlareSelfCalib.check_shift("check_maxpix_robust.image", shift, cellsize)
        self.logf.write("spw=" + str(s).zfill(2) + " Shift ok? {}\n".format(success))
        os.system("rm -rf check_maxpix_robust.*")
        return success

    @staticmethod
    def restore_previous_condition(imagename):
        temp = imagename.split('_')
        prefix = '_'.join(temp[:-1])
        iteration_num = int(temp[-1])
        psf = glob.glob(prefix + "*.psf")
        num_psf = len(psf)
        for i in range(iteration_num + 1, num_psf):
            image = prefix + '_' + str(i).zfill(2)
            for str1 in ['.image', '.mask', '.residual', '.psf',
                         '.model', '.sumwt', '.pb', '.fits']:
                os.system("rm -rf " + image + str1)
            os.system("rm -rf " + image + ".gcal")
        return

    @staticmethod
    def flag_data_gap(visibility, sp):
        # TODO would it be easier to just use CASA's flagdata task? Or is this way more efficient?
        ms.open(visibility)
        ms.selectinit(datadescid=0, reset=True)
        ms.selectinit(datadescid=sp)
        data = ms.getdata('amplitude')['amplitude']
        ms.close()
        ms.open(visibility, nomodify=False)
        ms.selectinit(datadescid=0, reset=True)
        ms.selectinit(datadescid=sp)
        flag = ms.getdata('flag')
        pos = np.where(data < 1e-3)
        flag['flag'][pos] = True
        ms.putdata(flag)
        ms.close()
        return

    def get_img_stat(self, imagename):
        ia.open(imagename + ".image")
        data = ia.getchunk()[:, :, 0, 0]
        (ny, nx) = data.shape
        max_pix = np.nanmax(data)
        min_pix = np.nanmin(data)
        data[int(ny * 0.25):int(ny * 0.75), int(nx * 0.5):int(nx * 0.75)] = np.nan
        rms = np.nanstd(data)
        ia.close()
        return max_pix, min_pix, rms

    def flare_finder(self):
        """
        Provide input visibility, find out the flare peak time, flare duration, and
        suitable time ranges for performing self-calibration
        Parameters
        ----------

        Returns
        -------

        """
        ###TODO: currently it iterates over ALL the supplied spw list to find the flare peak,
        ### which is likely an overkill.
        ### Also self-calbration time range needs to be a shorter time around the peak.
        ### Now it is as long as 1-min, which may include significant flare evolution
        flare_times = []
        found_flares = []
        flare_peak = []
        start_time = []
        end_time = []
        start_datetime = []
        end_datetime = []

        if os.path.isfile(self.vis[:-3] + ".listobs") == False:
            listobs(self.vis, listfile=self.vis[:-3] + ".listobs")

        t = \
            subprocess.check_output("grep Observed " + self.vis[:-3] + ".listobs", shell=True).decode(
                'utf8').strip().split(
                ' ')[4]
        t = parse_time(t.replace('/', ' ')).value
        hmy = t.split('T')[1].split(':')
        hour = int(hmy[0])
        minute = int(hmy[1])
        second = int(float(hmy[2]))

        # ymd = starttime.split(' ')[0].split('-')
        # year = int(ymd[0])
        # month = int(ymd[1])
        # day = int(ymd[2])

        # start = dt.datetime(year, month, day, hour, minute, second)

        peak = 0
        peak_time = 0

        ms.open(self.vis)
        # for sp in range(self.minimum_spw, self.maximum_spw + 1):
        for s, sp in enumerate(self.slfcal_spws):
            print('processing spw ', sp)
            ms.selectinit(datadescid=0, reset=True)
            ms.selectinit(datadescid=sp)
            data = ms.getdata(['amplitude', 'axis_info'], ifraxis=True)
            flag = ms.getdata('flag', ifraxis=True)['flag'][0, :, :, :]
            ms_startmjd = data['axis_info']['time_axis']['MJDseconds'][0]
            # print('startmjd: ', startmjd)
            if sp == self.minimum_spw:
                start = Time(ms_startmjd / 3600. / 24., format='mjd').datetime
            ms_endmjd = data['axis_info']['time_axis']['MJDseconds'][-1]
            tot_data = data['amplitude'][0, :, :, :]
            pos = np.where(flag == True)
            tot_data[pos] = np.nan
            #### first taking median over time
            median = np.nanmedian(tot_data, axis=2)
            median = np.expand_dims(median, axis=2)
            med_subtracted_power = (tot_data - median) / median
            power = np.nanmedian(med_subtracted_power, axis=(0, 1))
            # power=data['amplitude'][0,3,0,:]
            # print (data['axis_info']['time_axis'].keys())
            median_power = np.nanmedian(power)
            smoothed = np.convolve(power, np.ones(5), mode='same') * 1. / 5
            peak_pow = np.nanmax(smoothed)
            mad = np.nanmedian(abs(power - median_power))
            pos = np.where(np.isnan(smoothed) == True)
            smoothed[pos] = 0.0
            power[pos] = 0.0
            thres = 5.0
            y = (smoothed - median_power) / mad
            pos = np.argmax(y)
            tot_times = np.size(y)
            if y[pos] > peak:
                peak = y[pos]
                peak_time = data['axis_info']['time_axis']['MJDseconds'][pos]
            del pos
            pos = np.where(y > thres)[0]
            duration = 60
            if len(pos) == 0:
                found_flares.append(False)
            else:
                found_flares.append(True)
                temp = np.convolve(pos, np.array([1, -1]), mode='same')
                #### Couting the number of continuous zeros in temp. This will give the event duration
                counts = []
                count = 1
                for i in temp:
                    if i == 1:
                        count += 1
                    else:
                        if count != 1:
                            counts.append(count)
                            count = 0
                counts.append(count)

                counts.sort()
                duration = counts[-1]
                print('flare duration is {0:d}s'.format(duration))

                #### max integration time=60s#####
                if duration / 3 >= 60:
                    duration = 60
                elif duration / 3 > 20 and duration / 3 < 60:
                    duration = 40
                else:
                    duration = 20

            peak_pos = np.argmax(smoothed - median_power)
            flare_peak.append(smoothed[peak_pos] - median_power)
            # flare_peak.append(np.max(smoothed-median_power))
            ### assume that the duration is maximum when the peak is highest
            # peak_pos=np.where(abs(smoothed-flare_peak[-1]-median_power)<0.1)[0][0]

            ### check if peak_pos can be kept at middle of integration window.
            start_fine = True
            end_fine = True

            try:
                if smoothed[int(peak_pos - duration / 2)] <= median_power + thres * mad:
                    start_fine = False
            except IndexError:
                start_fine = False
            try:
                if smoothed[int(peak_pos + duration / 2)] <= median_power + thres * mad:
                    end_fine = False
            except IndexError:
                end_fine = False

            if (start_fine == True and end_fine == True) or (start_fine == False and end_fine == False):
                start_time.append(data['axis_info']['time_axis']['MJDseconds'][int(max(0, peak_pos - duration / 2))])
                end_time.append(
                    data['axis_info']['time_axis']['MJDseconds'][int(min(peak_pos + duration / 2, np.size(power) - 1))])
            elif start_fine == False:
                diff = peak_pos - duration / 2 + 1
                end_found = False
                while end_found == False:
                    try:
                        if smoothed[int(diff)] > median_power + thres * mad:
                            end_found = True
                        else:
                            diff += 1
                    except IndexError:
                        diff += 1

                distance = peak_pos - diff + 1
                distance_left = duration - distance
                start_time.append(data['axis_info']['time_axis']['MJDseconds'][int(diff)])
                end_time.append(data['axis_info']['time_axis']['MJDseconds'][
                                    int(min(peak_pos + distance_left, np.size(power) - 1))])

            else:
                diff = peak_pos + duration / 2 - 1
                end_found = False
                while end_found == False:
                    try:
                        if smoothed[int(diff)] > median_power + thres * mad:
                            end_found = True
                        else:
                            diff -= 1
                    except IndexError:
                        diff -= 1
                distance = diff - peak_pos + 1
                distance_left = duration - distance
                start_time.append(data['axis_info']['time_axis']['MJDseconds'][int(max(0, peak_pos - distance_left))])
                end_time.append(data['axis_info']['time_axis']['MJDseconds'][int(diff)])
            time_diff = start_time[-1] - ms_startmjd
            startstr = (start + dt.timedelta(seconds=time_diff)).strftime('%Y/%m/%d/%H:%M:%S')
            start_datetime.append(start + dt.timedelta(seconds=time_diff))
            time_diff = end_time[-1] - ms_startmjd
            endstr = (start + dt.timedelta(seconds=time_diff)).strftime('%Y/%m/%d/%H:%M:%S')
            flare_times.append(startstr + '~' + endstr)
            print(sp, flare_times[-1])
            end_datetime.append(start + dt.timedelta(seconds=time_diff))
            del tot_data, median, med_subtracted_power, power, smoothed
        ms.close()
        # flare_peak_time = start + dt.timedelta(seconds=peak_time - startmjd)
        self.flare_time_available = True
        self.flare_times = flare_times
        self.found_flares = found_flares
        self.flare_start_datetime = start_datetime
        self.flare_end_datetime = end_datetime
        self.flare_peak_mjd = peak_time  # in mjd seconds
        self.flare_peak_datetime = Time(peak_time / 3600. / 24., format='mjd').datetime
        self.ms_startmjd = ms_startmjd
        self.ms_endmjd = ms_endmjd

    def find_previous_image(self, spw):
        imgprefix = self.imagedir + "selfcal"
        imagename = imgprefix + '_spw_*.image'
        images = glob.glob(imagename)
        num_img = len(images)
        if num_img == 0:
            return False, ''
        s = np.zeros(num_img)
        for i in range(num_img):
            chunks = images[i].split('_')
            for n, c in enumerate(chunks):
                if c == 'spw':
                    break

            if '~' in chunks[n + 1]:
                temp = chunks[n + 1].split('~')
                freq1 = int(temp[0])
                freq2 = int(temp[1])
                s[i] = 0.5 * (freq1 + freq2)
            else:
                s[i] = int(chunks[n + 1])  ## the way I have named the images, the spw number will
            ## always be just after the str "spw"
        diff = np.abs(-s + spw)
        ind = np.argsort(diff)
        non_zero = True
        for index in ind:
            if diff[index] != 0:
                return True, images[index]
        return False, ''

    def gen_blank_cal(self, spw):
        calprefix = self.caltbdir + 'selfcal'
        iteration_num = 0
        caltable = calprefix + '_spw_' + spw.zfill(2) + '_' + str(iteration_num).zfill(2) + '.gcal'
        os.system("rm -rf " + calprefix + '*')
        gencal(vis=self.vis, caltable=caltable, caltype='amp', spw=spw, antenna='', pol='', parameter=[1.0])
        return

    def find_phasecenter(self):
        """
        The purpose of this module is to find a new phasecenter at the flare location for imaging
        Returns
        -------
        Updates self.phasecenter (in J2000 RA and DEC) to be the flare location
        """
        imagename = self.workpath + "tmpimg"
        ra = []
        dec = []
        ###TODO: spw range is hard coded to use up to the first 3 spws of the supplied spw list,
        ### It could fail if they do not have a clear flare response. Need to be more adaptive.
        for j, s in enumerate(self.slfcal_spws):
            if j == 4:
                break
            current_trange = self.flare_times[j]

            tclean(vis=self.vis, imagename=imagename, timerange=current_trange, spw=str(s), uvrange=self.uvranges[j],
                   imsize=4096, cell=self.cell_vals[j], niter=0, gain=0.05, cyclefactor=10,
                   weighting='briggs', robust=0.0, savemodel='none', pbcor=False,
                   pblimit=0.01, stokes='XX')

            max_pix, min_pix, rms = self.get_img_stat(imagename)
            if max_pix / rms > 10:
                j += 1
                flare_loc_available = True
                pos = imstat(imagename + ".image")['maxposf']
                temp = pos.split(',')
                ra_str = temp[0].split(':')
                dec_str = temp[1].split('.')
                ra.append((abs(int(ra_str[0])) + int(ra_str[1]) / 60.0 + float(ra_str[2]) / 3600.) * 15)
                sign = 1
                if '-' in ra_str[0]:
                    sign = -1
                ra[-1] = ra[-1] * sign
                sign = 1
                if '-' in dec_str[0]:
                    sign = -1
                try:
                    dec.append(abs(int(dec_str[0])) + int(dec_str[1]) / 60.0 + float(
                        dec_str[2] + '0.' + dec_str[3]) / 3600.)
                except IndexError:
                    dec.append(abs(int(dec_str[0])) + int(dec_str[1]) / 60.0 + float(dec_str[2]) / 3600.)
                dec[-1] = dec[-1] * sign
                os.system("rm -rf " + imagename + ".*")
            else:
                os.system("rm -rf " + imagename + ".*")

        if flare_loc_available == True:
            ra_final = np.median(np.array(ra))
            dec_final = np.median(np.array(dec))
            phasecenter = 'J2000 ' + str(ra_final) + "deg " + str(dec_final) + "deg"
            self.phasecenter = phasecenter
            self.flare_loc_available = True
            print(phasecenter)
            # logf.write("Phasecenter:{}\n".format(phasecenter))
            os.system("rm -rf " + imagename + ".*")
        else:
            # logf.write("Appropriate phase center could not be found." + \
            #           "Please restart after providing an appropriate one.\n")
            print("Appropriate phase center could not be found." +
                  "Please restart after providing one manually by." +
                  "setting FlareSelfCalib.phasecenter='J2000 00h00m00s +00d00m00s'. ")
            self.phasecenter = ''
            self.flare_loc_available = False

    def do_selfcal(self, slfcalms, sp, spwran, uvrange='', cell_val='2arcsec', imsize=2048, ref_image='',
                   make_shifted_mask=False, combine_spws=False):
        clearcal(slfcalms)
        calprefix = self.caltbdir + 'selfcal'
        imgprefix = self.imagedir + 'selfcal'
        os.system('rm -rf ' + self.caltbdir + '*_spw_' + sp.zfill(2) + '*')
        os.system('rm -rf ' + self.imagedir + '*spw_' + sp.zfill(2) + '*')
        iteration_num = 0
        found_mask = False
        change_grow_mask_threshold = False
        grow_mask_threshold = 0.7
        image_to_go_back_to = ''
        self.logf.write("spw=" + str(sp).zfill(2) + " grow_mask_threshold={}\n".format(grow_mask_threshold))
        while iteration_num < self.maxiter:
            # print("starting round "+str(iteration_num))
            caltable = calprefix + '_spw_' + sp.zfill(2) + '_' + str(iteration_num).zfill(2) + '.gcal'
            imagename = imgprefix + '_spw_' + sp.zfill(2) + '_' + str(iteration_num).zfill(2)

            self.logf.write("spw=" + str(sp).zfill(2) + " Creating the first diry map\n")
            if iteration_num == 0:
                tclean(vis=slfcalms, imagename=imagename, uvrange=uvrange, spw=spwran, imsize=imsize, \
                       cell=cell_val, niter=1, gain=0.05, cyclefactor=10, weighting='briggs', stokes='XX', \
                       robust=0.0, savemodel='none', pbcor=False, pblimit=0.001, phasecenter=self.phasecenter)

                # print ("Check if image produced or not")
                if os.path.isdir(imagename + ".image") == False:
                    # print ("image not produced")
                    self.logf.write("spw=" + str(sp).zfill(2) + " Image not produced\n")
                    os.system('rm -rf ' + self.caltbdir + '*_spw_' + sp.zfill(2) + '*')
                    os.system('rm -rf ' + self.imagedir + '*spw_' + sp.zfill(2) + '*')
                    return False, False
                # print ("Getting image statistics")
                self.logf.write("spw=" + str(sp).zfill(2) + " Getting image statistics\n")
                max_pix, min_pix, rms = self.get_img_stat(imagename)
                # print (max_pix)
                threshold = 10 * rms
                if max_pix < 15 * rms and len(ref_image) == 0:
                    self.logf.write("spw=" + str(sp).zfill(2) + " Image SNR too low for selfcal with no mask\n")
                    self.logf.write("spw=" + str(sp).zfill(2) + " Trying to find past image\n")
                    # print("Trying to find past image")
                    past_image_found, past_image = self.find_previous_image(int(sp))
                    if past_image_found == True:
                        os.system('rm -rf ' + self.caltbdir + '*_spw_' + sp.zfill(2) + '*')
                        os.system('rm -rf ' + self.imagedir + '*spw_' + sp.zfill(2) + '*')
                        self.logf.write("spw=" + str(sp).zfill(2) + " Previous mask files found." + \
                                        "Trying to use the previous mask\n")
                        return False, True
                    self.logf.write("spw=" + str(sp).zfill(2) + " Previous mask does not exist. Autogenerating mask\n")
                    threshold = 0.5 * max_pix
                    exportfits(imagename=imagename + ".image", fitsimage=imagename + ".fits")
                    found_mask = self.gen_mask('', imagename + ".fits", '', imagename + ".mask", 10 * rms,
                                               imsize, sp, make_shifted_mask, grow_mask_threshold)
                    if found_mask == False:
                        self.logf.write("spw=" + str(sp).zfill(2) + " Mask not produced. Exiting\n")
                        # print("Mask not produced. Exitting.")
                        os.system('rm -rf ' + self.caltbdir + '*_spw_' + sp.zfill(2) + '*')
                        os.system('rm -rf ' + self.imagedir + '*spw_' + sp.zfill(2) + '*')
                        return False, True

            # elif max_pix<10*rms and len(ref_image)==0:
            #   print ("Source not detected")
            #  return False, False
            else:
                threshold = 10 * rms
                if combine_spws == False:
                    spwran = sp

            # print ("Starting actual clean")
            mask = ''
            if len(ref_image) != 0 and iteration_num == 0:
                # print (len(ref_image),ref_image)
                self.logf.write("spw=" + str(sp).zfill(2) + " Generating mask using the previous mask\n")
                # print ("Generating mask using the previous mask\n")
                threshold = 0.5 * max_pix
                exportfits(imagename=imagename + ".image", fitsimage=imagename + ".fits")
                max_pix, min_pix, rms = self.get_img_stat(ref_image[:-5])
                found_mask = self.gen_mask(ref_image, imagename + ".fits", ref_image[:-5] + ".mask",
                                           imagename + ".mask", 10 * rms, imsize, sp,
                                           make_shifted_mask, grow_mask_threshold)

                if found_mask == False:
                    self.logf.write("spw=" + str(sp).zfill(2) + " Mask not generated." + \
                                    " Trying to do more averaging in frequency\n ")
                    # print("Mask  not generated. Trying to do more averaging in frequency")
                    return False, True

                # print(imagename+".image")
                self.logf.write("spw=" + str(sp).zfill(2) + " Checking if the maximum pixel inside the " + \
                                "mask is in the correct position\n")
                success = self.confirm_maximum_pixel(imagename + ".image", imagename + ".mask",
                                                     spwran, slfcalms, uvrange, imsize, cell_val,
                                                     sp)

                if success == False:
                    self.logf.write("spw=" + str(sp).zfill(2) + " Probable shift in image plane." + \
                                    " Do more averaging in frequency.\n ")
                    print("Probable shift in image plane. Do more averaging in frequency.")
                    return False, True

            elif len(ref_image) != 0:
                # max_pix,min_pix,rms=get_img_stat(imagename+'.image')
                threshold = 0.2 * max_pix
                max_pix, min_pix, rms = self.get_img_stat(ref_image[:-5])
                exportfits(imagename=imagename[:-2] + str(iteration_num - 1).zfill(2) + ".image", fitsimage=
                imagename[:-2] + str(iteration_num - 1).zfill(2) + ".fits", overwrite=True)
                # print("Fits file generated")
                # print (imagename, iteration_num)
                found_mask = self.gen_mask(ref_image,
                                           imagename[:-2] + str(iteration_num - 1).zfill(2) + ".fits",
                                           ref_image[:-5] + '.mask', imagename[:-2] + "00.mask", 10 * rms,
                                           imsize, sp, make_shifted_mask, grow_mask_threshold)
                ### if found_mask=False, \
                #### the earlier mask was \
                #### not updated and hence can be used.
                # print (found_mask)

                mask = imagename[:-2] + "00.mask"
                # print (max_pix)

            elif iteration_num != 0 and len(ref_image) == 0 and max_pix < 15 * rms:
                threshold = 0.2 * max_pix
                exportfits(imagename=imagename[:-2] + str(iteration_num - 1).zfill(2) + ".image", fitsimage=
                imagename[:-2] + str(iteration_num - 1).zfill(2) + ".fits", overwrite=True)
                found_mask = self.gen_mask('', imagename[:-2] + str(iteration_num - 1).zfill(2) + ".fits",
                                           '', imagename[:-2] + "00.mask", 10 * rms, imsize, sp,
                                           make_shifted_mask, grow_mask_threshold)
                mask = imagename[:-2] + "00.mask"
            # print (str(threshold)+"Jy")
            self.logf.write("spw=" + str(sp).zfill(2) + " Cleaning threshold:{}\n".format(threshold))
            # if no_shift_mask==True and iteration_num>3:
            #   raise RuntimeError("shift not in image")
            if found_mask == True or max_pix > 15 * rms:
                tclean(vis=slfcalms, imagename=imagename, spw=spwran, uvrange=uvrange,
                       imsize=imsize, threshold=str(threshold) + "Jy", cell=cell_val, niter=10000,
                       gain=0.05, cyclefactor=10, weighting='briggs', robust=0.0,
                       savemodel='modelcolumn', pbcor=False, pblimit=0.01, mask=mask,
                       phasecenter=self.phasecenter, stokes='XX')

                ### sometimes it happens that due to some error, a blank model is generated.
                ### But this should not be the case, as at least the maximum pixel should be
                ### picked. I saw this happening in the case of 20210507 spw 45. CASA said
                ### and I am copying it " Caught Exception: NonLinearFitLM: error in loop
                ### solution" and then it restored a blank image. In these situations, gaincal
                ### will essentially use a point source at the phase center as a model. But, this
                ### should not be the case. Hence, I will check if the model is blank or not.
                ### If yes, I will assume that some problem has happened and I will not proceed

                ia.open(imagename + ".model")
                modeldata = ia.getchunk()
                ia.close()
                if np.nansum(modeldata) < 1e-6:
                    # print("Blank model. Checking if this is because of very high threshold.")
                    self.logf.write("spw=" + str(sp).zfill(2) + " Blank model. Checking if this" + \
                                    " is because of very high threshold.\n")
                    max_pix = imstat(imagename=imagename + ".image", mask="mask(\'" + mask + "\')")["max"]
                    if max_pix < threshold:
                        threshold = max_pix * 0.5
                        self.logf.write("spw=" + str(sp).zfill(2) + " Threshold was too high." + \
                                        "new threshold={}\n".format(threshold))
                        tclean(vis=slfcalms, imagename=imagename, spw=spwran, uvrange=uvrange, \
                               imsize=imsize, threshold=str(threshold) + "Jy", cell=cell_val, niter=10000, \
                               gain=0.05, cyclefactor=10, weighting='briggs', robust=0.0, \
                               savemodel='modelcolumn', pbcor=False, pblimit=0.01, mask=mask, \
                               phasecenter=self.phasecenter, stokes='XX')
                        ia.open(imagename + ".model")
                        modeldata = ia.getchunk()
                        ia.close()
                        if np.nansum(modeldata) < 1e-6:
                            self.logf.write("spw=" + str(sp).zfill(2) + " Model still blank. Exiting\n")
                            return False, True
                    else:
                        return False, True  ### I am returning True here, as I am not really sure
                    ### if it cannot recover ever. It is better to let it
                    ### try, rather than leaving it False. However, my gut
                    ### feeling is that, it would not be able to recover.

            else:
                # print("Mask not found or rms is very high")
                return False, True

            max_pix, min_pix, rms = self.get_img_stat(imagename)
            dyn_range = max_pix / rms
            print("dyn_range=", dyn_range, iteration_num)
            self.logf.write("spw=" + str(sp).zfill(2) + " dynamic range:" + str(dyn_range) + ", Iteration" + \
                            " number:" + str(iteration_num) + "\n")
            if iteration_num <= 1:
                dyn_range1 = dyn_range
                min_pix1 = min_pix
                max_pix1 = max_pix
            else:
                if dyn_range < 10 and dyn_range < dyn_range1 * 0.95:  ##len(ref_image)==0 and mask=='':
                    self.logf.write("spw=" + str(sp).zfill(2) + " SNR too low for selfcal and SNR decreasing\n")
                    print("SNR too low for selfcal")
                    if change_grow_mask_threshold == True:
                        print("spw=" + str(sp).zfill(2) + " Reverting back and exiting with success")
                        FlareSelfCalib.restore_previous_condition(image_to_go_back_to)
                        return True, True
                    return False, True
                elif dyn_range / dyn_range1 > 0.95 and dyn_range / dyn_range1 < 1.05 and iteration_num > 2:  ### otherwise, this means no more improvement
                    print(dyn_range, max_pix / abs(min_pix))

                    if change_grow_mask_threshold == False:
                        change_grow_mask_threshold = True
                        grow_mask_threshold = 0.2
                        self.logf.write("spw=" + str(sp).zfill(2) + " Changing grow_mask_threshold to" + \
                                        "{}\n".format(grow_mask_threshold))
                        image_to_go_back_to = imagename
                        print(imagename)
                    else:
                        self.logf.write("spw=" + str(sp).zfill(2) + " Converged\n")
                        return True, True
                elif dyn_range / dyn_range1 < 1.1 and iteration_num == 5 and spwran == sp:
                    self.logf.write("spw=" + str(sp).zfill(2) + " Not enough improvement.\n")
                    print("Not enough improvement")
                    if change_grow_mask_threshold == False:
                        change_grow_mask_threshold = True
                        grow_mask_threshold = 0.5
                        image_to_go_back_to = imagename
                        self.logf.write("spw=" + str(sp).zfill(2) + " Changing grow_mask_threshold to" + \
                                        "{}\n".format(grow_mask_threshold))
                    else:
                        return True, True

            # if iteration_num>=1:
            #   flagmanager(vis=slfcalms,mode='restore',versionname='applycal_1')
            #   flagmanager(vis=slfcalms,mode='delete',versionname='applycal_1')
            if os.path.isdir(caltable):
                os.system("rm -rf " + caltable)
            gaincal(vis=slfcalms, refant=self.refantenna, spw=sp, caltable=caltable, uvrange=uvrange, \
                    calmode='p', combine='scan', minblperant=4, minsnr=3, append=False, \
                    solnorm=True, solmode='L1R', rmsthresh=[10, 7], normtype='median')

            if os.path.isdir(caltable) == False:
                self.logf.write("spw=" + str(sp).zfill(2) + " Caltable not produced\n")
                print("Solution not found")
                if change_grow_mask_threshold == True:
                    FlareSelfCalib.restore_previous_condition(image_to_go_back_to)
                    print("spw=" + str(sp).zfill(2) + " Reverting back and exiting with success")
                    return True, True
                return False, True

            bpass, flag, success = FlareSelfCalib.read_bandpass(caltable)
            pos = np.where(flag[0, 0, 0, :] == True)[0]
            num_flagged_ant = np.size(pos)
            if iteration_num == 0:
                num_flagged_ant1 = num_flagged_ant
            self.logf.write("Antennas flagged in caltable:" + str(pos) + '\n')
            if num_flagged_ant > num_flagged_ant1 + 3:
                self.logf.write("spw=" + str(sp).zfill(2) + " Flagged antennas have increased with iteration. " + \
                                "Possible divergence. Exiting\n")
                print("Flagged anttenae number increased a lot")
                if change_grow_mask_threshold == True:
                    print("spw=" + str(sp).zfill(2) + " Reverting back and exiting with success")
                    FlareSelfCalib.restore_previous_condition(image_to_go_back_to)
                    return True, True
                return False, True

            if 15 - len(pos) < 5:  ### will not proceed with this selfcal if 5 or more antennas are flaggged
                self.logf.write("spw=" + str(sp).zfill(2) + " Too many flagged antennas. Exiting\n")
                print("Too many flagged antennas")
                if change_grow_mask_threshold == True:
                    print("spw=" + str(sp).zfill(2) + " Reverting back and exiting with success")
                    FlareSelfCalib.restore_previous_condition(image_to_go_back_to)
                    return True, True
                return False, True

            ### TODO Need to check if this helps the process or makes it worse. Initial guess is it makes it worse.
            applycal(vis=slfcalms, spw=sp, gaintable=caltable, applymode='calonly')
            if iteration_num != self.maxiter - 1:
                delmod(slfcalms, scr=True)
            iteration_num += 1
            dyn_range1 = dyn_range
            min_pix1 = min_pix
            max_pix1 = max_pix
            num_flagged_ant1 = num_flagged_ant
        self.logf.write("spw=" + str(sp).zfill(2) + " Successfull exit\n")
        return True, True

    def calling_do_selfcal(self, slfcalms, s, uvrange='', cell_val='2arcsec'):
        sp = str(s)
        ref_image = ''
        print('processing spw: ' + sp)
        self.logf.write("spw=" + str(s).zfill(2) + " Cell size=" + str(cell_val) + "\n")
        # f.write("Imsize="+str(imsize)+'\n')
        self.logf.write("spw=" + str(s).zfill(2) + " Uvrange= " + uvrange + '\n')

        success, signal = self.do_selfcal(slfcalms, sp, sp, uvrange=uvrange, cell_val=cell_val)

        if success == False and signal == False:
            return success

        if success == False:
            self.logf.write("spw=" + str(s).zfill(2) + " Trying with previous mask\n")
            print("Trying with previous mask \n \n \n \n")
            ### here I will try to find the image at nearest spw. Assumption is
            ### that if it is at the nearest frequency, it is very likely that
            ### the sources at both of them will be located close by.
            past_image_found, past_image = self.find_previous_image(s)
            if past_image_found == True:
                self.logf.write("spw=" + str(s).zfill(2) + " Past image found. Using already used masks\n")
                fitsimage = past_image[:-6] + ".fits"
                if os.path.isfile(fitsimage) == False:
                    exportfits(imagename=past_image, fitsimage=fitsimage)

                ref_image = fitsimage
                success, signal = self.do_selfcal(slfcalms, sp, sp, uvrange=uvrange, cell_val=cell_val,
                                                  ref_image=ref_image)

        if success == False:  ### this means that we would need to do
            ### multi-frequency synthesis. To do that
            ### first I would make sure that the maximum
            ### pixel within the previous mask in the
            ### dirty map is a real feature and not an
            ### artifact.
            print("Trying to do mfs \n \n \n \n")
            self.logf.write("spw=" + str(s).zfill(2) + " Trying to do mfs\n")
            imgprefix = self.imagedir + 'selfcal'
            imagename = imgprefix + '_spw_' + sp.zfill(2) + '_00'
            mask = imagename + ".mask"
            maxpix = imstat(imagename + ".image", mask="mask(\'" + mask + "\')")["maxpos"]

            ###TODO A big assumption is that the source is at the same location at all
            ### frequencies, in the sense that they lie in the box created by the lower
            ### frequency. If the box is very small and the true source location moves,
            ###  then there is a problem. Hence, we need to do another check. We shall
            ### take a box of size lets say 5 arcminutes centred on the original mask and
            ### also caluclate the maximum pixel there. If the maximum pixel inside this
            ### box remains same even when we do mfs, then probably the true source is
            ### also shifted.
            freq_int_found = False
            for avg_spw in range(1, self.avg_spw_max):
                min_spw = max(self.minimum_spw, s - avg_spw)
                max_spw = min(self.maximum_spw, s + avg_spw)
                #### implementing a check where I ensure that I will never average more
                #### more than 0.5 times the central frequency
                if abs(self.freqs_ms[max_spw] - self.freqs_ms[min_spw]) > self.max_frac_freq_avg * self.freqs_ms[s]:
                    self.logf.write("Did not a suitable averaging range in frequency.\n" +
                                    "Trying with maximum possible frequency bandwidth.\n")
                    break
                if s - avg_spw == min_spw - 1 and s + avg_spw == max_spw:
                    self.logf.write("Did not a suitable averaging range in frequency. Exiting.")
                    break
                if min_spw != max_spw:
                    spwran = str(min_spw) + '~' + str(max_spw)
                else:
                    spwran = sp
                print('processling spw {0:s} using spw {1:s} as model'.format(sp, spwran))
                self.logf.write('Processing spw {0:s} using spw {1:s} as model\n'.format(sp, spwran))

                if os.path.isdir("check_maxpix.psf"):
                    os.system("rm -rf check_maxpix*")
                tclean(vis=slfcalms, imagename='check_maxpix', spw=spwran, uvrange=uvrange,
                       imsize=2048, cell=cell_val, niter=0, gain=0.05, cyclefactor=10,
                       weighting='briggs', stokes='XX',
                       robust=0.0, savemodel='none', pbcor=False, pblimit=0.01,
                       mask='user', phasecenter=self.phasecenter)
                maxpix1 = imstat("check_maxpix.image", mask="mask(\'" + mask + "\')")["maxpos"]
                print(maxpix, maxpix1)
                if maxpix[0] != maxpix1[0] and maxpix[1] != maxpix1[1]:
                    shift_ok = FlareSelfCalib.check_shift("check_maxpix.image",
                                                          np.array([maxpix[0] - maxpix1[0], maxpix[1] - maxpix1[1]]),
                                                          cell_val)  ## 2 is the cellsize
                else:
                    shift_ok = True
                print("not an artefact", shift_ok)
                self.logf.write("spw=" + str(s).zfill(2) + " Not an artefact? {}\n".format(shift_ok))
                if shift_ok == True:
                    freq_int_found = True
                    break
                else:
                    maxpix = maxpix1
                    os.system("rm -rf check_maxpix.*")
            if freq_int_found == False:
                self.logf.write("spw=" + str(s).zfill(2) + " Doing the best we can get and trying it out\n")
                s -= 1
                min_spw = max(self.minimum_spw, s - avg_spw)
                max_spw = min(self.maximum_spw, s + avg_spw)
                freq_int_found = True
            print(min_spw, max_spw)
            self.logf.write("spw=" + str(s).zfill(2) + ":" + str(min_spw) + "," + str(max_spw))
            os.system("rm -rf check_maxpix.*")
            if freq_int_found == True:
                for avg_spw1 in range(avg_spw, self.avg_spw_max):
                    min_spw = max(self.minimum_spw, s - avg_spw1)
                    max_spw = min(self.maximum_spw, s + avg_spw1)
                    if s - avg_spw == min_spw - 1 and s + avg_spw == max_spw:
                        success = False
                        break
                    if min_spw != max_spw:
                        spwran = str(min_spw) + '~' + str(max_spw)
                    else:
                        spwran = sp

                    print("Calling do_selfcal with mfs")
                    self.logf.write("spw=" + str(s).zfill(2) + ":" + str(min_spw) + "," + str(max_spw) + "\n")
                    success, signal = self.do_selfcal(slfcalms, sp, spwran, uvrange=uvrange, cell_val=cell_val,
                                                      ref_image=ref_image, make_shifted_mask=True)
                    print("success=", success)
                    self.logf.write("spw=" + str(s).zfill(2) + " success={}".format(success))

                    if success == True and signal == True:
                        break
            else:
                success = False

        if success == False and freq_int_found == True:
            print("Calling do_selfcal with mfs and solving gains at all frequencies")
            self.logf.write("spw=" + str(s).zfill(2) + ":" + str(min_spw) + "," + str(max_spw) + "\n")
            success, signal = self.do_selfcal(slfcalms, sp, spwran, uvrange=uvrange, cell_val=cell_val,
                                              ref_image=ref_image, make_shifted_mask=True, combine_spws=True)
            print("success=", success)
            self.logf.write("spw=" + str(s).zfill(2) + " success={}".format(success))

        return success

    def slfcal_init(self):
        ##=========== Obtain information from the input visibility =======
        nspw_ms = FlareSelfCalib.get_spw_num(self.vis)
        freqs_ms = FlareSelfCalib.get_ref_freqlist(self.vis)
        if len(self.flag_antennas) > 0:
            flagdata(vis=self.vis, mode='manual', antenna=self.flag_antennas)

        ##=========== Determine the flare peak and selfcal timerange ########
        # TODO: if flare_peak_time and duration is already given, this (time-consuming) step can be skipped
        flare_finder_timer = timeit.default_timer()
        if not self.flare_time_available:
            print('No flare time provided. Trying to find flare times from the visibility')
            self.flare_finder()
            time1 = timeit.default_timer()
            self.logf.write("Finding flare time took {0:d} seconds:" + str(time1 - flare_finder_timer))

        tmpms = self.workpath + 'temp_ms.ms'
        if os.path.exists(tmpms):
            os.system('rm -rf {0:s}'.format(tmpms))

        split(vis=self.vis, outputvis=tmpms, spw=self.slfcal_spwstr,
              datacolumn='data', timerange=self.flare_times[0])

        nspw_slfcal = FlareSelfCalib.get_spw_num(tmpms)
        freqs_slfcal = FlareSelfCalib.get_ref_freqlist(tmpms)
        descids = FlareSelfCalib.get_descids(tmpms)
        if len(descids) != nspw_slfcal:
            descids = range(nspw_slfcal)
        cell_vals = []
        uvranges = []
        if self.calc_cell:
            cell = FlareSelfCalib.calc_cellsize(tmpms)
            for i in range(len(cell)):
                cell_vals.append(str(cell[i]) + 'arcsec')
                uvranges.append('>' + str(self.uvlim * freqs_slfcal[i] / freqs_slfcal[0]) + 'lambda')
        elif len(self.cell) < nspw_slfcal:
            print("Number of beams provided does not match number of spw." +
                  " Using the first beam value and then I will scale with frequency")

            for i in range(len(freqs_slfcal)):
                cell_vals.append(str(self.cell[0] * freqs_slfcal[0] / freqs_slfcal[i]) + 'arcsec')
                uvranges.append('>' + str(self.uvlim * freqs_slfcal[i] / freqs_slfcal[0]) + 'lambda')
        ### scaled the beam here with frequency
        else:
            for i in range(nspw_slfcal):
                cell_vals.append(str(self.cell[i]) + 'arcsec')
                uvranges.append('>' + str(self.uvlim * freqs_slfcal[i] / freqs_slfcal[0]) + 'lambda')

        self.uvranges = uvranges
        self.cell_vals = cell_vals
        self.freqs_slfcal = freqs_slfcal
        self.nspw_ms = nspw_ms
        self.freqs_ms = freqs_ms
        self.nspw_slfcal = nspw_slfcal
        self.descids = descids
        os.system('rm -rf {0:s}'.format(tmpms))

        ## ======= find flare location and change phase center ========
        if not self.flare_loc_available:
            flare_loc_timer = timeit.default_timer()
            print('No flare location provided. Trying to find flare location from the visibility')
            self.find_phasecenter()
            time1 = timeit.default_timer()
            self.logf.write("Finding flare location took {0:d} seconds:" + str(time1 - flare_loc_timer))

<<<<<<< HEAD
    def flare_ms_calib(self):
        import eovsa_flare_calib as ec
        out_vis = ec.import_calib_idb(self.trange)
        self.vis = out_vis
=======
    def flare_ms_calib(self,value):
        from . import eovsa_flare_calib as ec
        out_vis=ec.import_calib_idb(value, workdir=self.workpath)
        return out_vis
>>>>>>> 10a3a5be

    def slfcal_pipeline(self, doselfcal=True, doimaging=False):
        print("Starting the self-calibration process")
        logf = open(self.logfile, "a")
        self.logf = logf

        ## ====== perform flare detection, initialize the pipeline ============
        self.slfcal_init()

        if doselfcal:
            ## ====== perform self-calibration =========
            for j, s in enumerate(self.slfcal_spws):
                success = False
                uvrange = self.uvranges[j]
                cell_val = self.cell_vals[j]
                start_time = self.flare_start_datetime[j]
                end_time = self.flare_end_datetime[j]
                time_delta = (end_time - start_time).seconds
                if self.found_flares[j]:
                    max_time_delta = 180  ## maximum is set to 3 minutes
                    if time_delta < 20:
                        time_increase = 5
                    elif 20 < time_delta < 50:
                        time_increase = 10
                    else:
                        time_increase = 15
                else:
                    max_time_delta = 300  ## 5 minutes
                    time_increase = 30
                while not success:
                    time_delta = (end_time - start_time).seconds
                    if time_delta > max_time_delta:
                        break
                    startstr = start_time.strftime('%Y/%m/%d/%H:%M:%S')
                    endstr = end_time.strftime('%Y/%m/%d/%H:%M:%S')
                    current_trange = startstr + "~" + endstr
                    self.logf.write("spw=" + str(s).zfill(2) + " Self-calibrating spw " + str(s) + \
                                    " with time range " + current_trange + '\n')

                    ms_slfcaled = self.vis.replace('.ms', '.slfcaled_v2.ms')  # output, selfcaled, visibility
                    slfcalms = self.slfcaldir + 'slfcalms.XX.slfcal'  # intermediate small visibility for selfcalbration
                    slfcaledms = self.slfcaldir + 'slfcalms.XX.slfcaled'
                    print("Spliting from " + self.vis)
                    self.logf.write("spw=" + str(s).zfill(2) + " Splitting..\n")
                    ##TODO: is this only performed for the first spw?
                    if not os.path.exists(slfcalms):
                        split(vis=self.vis, outputvis=slfcalms, datacolumn='data', timerange=current_trange,
                              correlation='XX', spw=self.selfcal_spw)
                    if self.identify_data_gap:
                        self.flag_data_gap(slfcalms, self.descids[j])

                    print('Processing ' + current_trange)
                    success = self.calling_do_selfcal(slfcalms, s, uvrange=uvrange, cell_val=cell_val)

                    self.logf.write("success=" + str(success))
                    if success != True:
                        start_time = start_time - dt.timedelta(seconds=time_increase)
                        end_time = end_time + dt.timedelta(seconds=time_increase)
                    os.system("rm -rf " + slfcalms + "*")
                    break

                sp = str(s)
                self.logf.write("spw=" + str(s).zfill(2) + " success={}\n".format(success))
                calprefix = self.caltbdir + 'selfcal'
                caltable = calprefix + '_spw_' + sp.zfill(2)
                imgprefix = self.imagedir + "selfcal"
                image = imgprefix + '_spw_' + sp.zfill(2)

                if success == False:
                    for str1 in ['.image', '.mask', '.residual', '.psf', \
                                 '.model', '.sumwt', '.pb', '.fits']:
                        os.system("rm -rf " + image + "*" + str1)
                    os.system("rm -rf " + caltable + "*.gcal")
                    self.gen_blank_cal(sp)

                caltables = glob.glob(caltable + "*.gcal")
                num_caltable = len(caltables)
                num_img = len(glob.glob(image + "*.image"))
                if num_caltable != 1:
                    for i in range(0, num_caltable - 1):
                        os.system("rm -rf " + caltable + "_" + str(i).zfill(2) + ".gcal")

                for i in range(0, num_img - 1):
                    for str1 in ['.image', '.mask', '.residual', '.psf', \
                                 '.model', '.sumwt', '.pb', '.fits']:
                        os.system("rm -rf " + image + "_" + str(i).zfill(2) + str1)
                final_img = image + "_" + str(num_img - 1).zfill(2) + ".image"
                print(self.vis, current_trange)
                hf.imreg(vis=self.vis, imagefile=final_img, timerange=current_trange,
                         fitsfile=final_img[:-6] + "_helio.fits", \
                         usephacenter=False, verbose=False)  ### converting final image to heliocentric coordinates
                final_cal = self.caltbdir + "final_cal_spw_" + str(s).zfill(2) + ".gcal"
                if not os.path.isdir(final_cal):
                    os.system("mv " + caltable + "_" + str(num_caltable - 1).zfill(2) + ".gcal " + final_cal)
                else:
                    gaincal(vis=slfcalms, refant=self.refantenna, spw=sp, caltable=caltable, uvrange=uvrange, \
                            calmode='p', combine='scan', minblperant=4, minsnr=3, append=True, solnorm=True)
                # print('Calibration done in {0:s}'.format(slfcalms))
                os.system("rm -rf " + slfcalms + "*")

            selfcal_timer = timeit.default_timer()
            self.logf.write("Time taken for selfcal in seconds is " + str(selfcal_timer - start))

            final_ms = self.vis.replace('.ms', '_selfcaled.ms')
            print(final_ms, self.vis)
            print("Applying caltables")
            if os.path.isdir(final_ms) == False:
                for s in self.slfcal_spws:
                    caltable = self.caltbdir + 'final_cal_spw_' + str(s).zfill(2) + '.gcal'
                    if os.path.isdir(caltable) == False:
                        continue
                    applycal(vis=self.vis, gaintable=caltable, spw=str(s), applymode='calonly', interp='nearest')
                ##TODO: perhaps we only need to split out the spws that are self-calibrated
                # split(vis=self.vis, outputvis=final_ms, spw=self.spwstr, correlation='XX', datacolumn='corrected')
                split(vis=self.vis, outputvis=final_ms, correlation='XX', datacolumn='corrected')
                self.logf.write("Calibrated MS split\n")
                time1 = timeit.default_timer()
                self.logf.write("Calibrated data split in seconds:" + str(time1 - selfcal_timer))

            self.final_ms = final_ms

        if doimaging:
            imaging_timer = timeit.default_timer()
            ##TODO: the following relies on the completion of the prior self-calibration produced images.
            ## Need to remove such dependence if these images are not available.
            image_list = glob.glob(imgprefix + "*_helio.fits")
            if hasattr(self, 'final_ms'):
                if os.path.exists(self.final_ms):
                    msname = self.final_ms
                else:
                    print('self-calibrated ms does not exist. Using original visibility for imaging.')
                    msname = self.vis
            xycen = self.get_img_center_heliocoords(image_list)

            imaging_start_mjd = self.flare_peak_mjd - self.total_duration / 2
            if imaging_start_mjd < self.ms_startmjd:
                diff = imaging_start_mjd - self.ms_startmjd
                imaging_start_time = (self.flare_peak_datetime - dt.timedelta(seconds=diff)).strftime(
                    "%Y/%m/%d/%H:%M:%S")
            else:
                imaging_start_time = (
                        self.flare_peak_datetime - dt.timedelta(seconds=self.total_duration / 2)).strftime(
                    "%Y/%m/%d/%H:%M:%S")
            imaging_end_mjd = self.flare_peak_mjd + self.total_duration / 2
            if imaging_end_mjd > self.ms_endmjd:
                diff = self.ms_endmjd - imaging_start_mjd
                imaging_end_time = (self.flare_peak_datetime + dt.timedelta(seconds=diff)).strftime("%Y/%m/%d/%H:%M:%S")
            else:
                imaging_end_time = (self.flare_peak_datetime + dt.timedelta(seconds=self.total_duration / 2)).strftime(
                    "%Y/%m/%d/%H:%M:%S")

            time_str = imaging_start_time + "~" + imaging_end_time

            specfile = msname[:-3] + "_dspec.npz"
            print(specfile)
            spws = []
            for s in self.slfcal_spws:
                spws.append(str(s))
            cell_size1 = [str(self.cell_size) + "arcsec"]
            stokes = 'XX'
            mkmovie = True
            docompress = True
            opencontour = False
            clevels = [0.6, 1.0]
            plotaia = True
            aiawave = 1600
            movieformat = 'mp4'
            overwrite = False
            subregion = ''  # box[[128pix,128pix],[284pix,384pix]]'
            qlookplot.qlookplot(vis=msname, timerange=time_str, spw=spws,
                                ncpu=1, imsize=[self.final_imsize], cell=cell_size1, restoringbeam=[self.beam_1GHz],
                                robust=0.5, opencontour=opencontour, clevels=clevels, plotaia=plotaia,
                                aiawave=aiawave, mkmovie=mkmovie, twidth=int(self.final_image_int),
                                docompress=docompress,
                                stokes=stokes, movieformat=movieformat, uvrange='',
                                niter=300, overwrite=overwrite, xycen=xycen, fov=[256, 256])
            final_clean_timer = timeit.default_timer()
            self.logf.write("Final clean done in seconds:" + str(final_clean_timer - imaging_timer))

        self.logf.close()<|MERGE_RESOLUTION|>--- conflicted
+++ resolved
@@ -1552,17 +1552,11 @@
             time1 = timeit.default_timer()
             self.logf.write("Finding flare location took {0:d} seconds:" + str(time1 - flare_loc_timer))
 
-<<<<<<< HEAD
-    def flare_ms_calib(self):
-        import eovsa_flare_calib as ec
-        out_vis = ec.import_calib_idb(self.trange)
-        self.vis = out_vis
-=======
+
     def flare_ms_calib(self,value):
         from . import eovsa_flare_calib as ec
         out_vis=ec.import_calib_idb(value, workdir=self.workpath)
         return out_vis
->>>>>>> 10a3a5be
 
     def slfcal_pipeline(self, doselfcal=True, doimaging=False):
         print("Starting the self-calibration process")
