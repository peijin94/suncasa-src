--- conflicted
+++ resolved
@@ -1467,34 +1467,10 @@
         bokehpalette_SynthesisImg = [colors.rgb2hex(m) for m in colormap(np.arange(colormap.N))]
         tab2_SRC_ImgRgn_Patch = ColumnDataSource(pd.DataFrame({'xx': [], 'yy': []}))
 
-<<<<<<< HEAD
+
         aiamap = DButil.readsdofile(datadir=SDO_dir, wavelength='171', jdtime=xx[0] / 3600. / 24.,
                                     timtol=tab2_dur / 3600. / 24.)
-=======
-        # import the aia image
-        # from sunpy.net.helioviewer import HelioviewerClient
-        #
-        # hv = HelioviewerClient()
-        # filepath = hv.download_jp2(jdutil.jd_to_datetime(xx[0] / 3600. / 24.), observatory='SDO', instrument='AIA',
-        #                            detector='AIA', measurement='171',
-        #                            directory=database_dir + event_id + struct_id + config_EvtID['datadir']['J2000'],
-        #                            overwrite=True)
-
-
-
-
-
-        aiamap = sdomapfromlocalfile(wavelength='171', jdtime=xx[0] / 3600. / 24.)
-        # filepath = database_dir + event_id + struct_id + config_EvtID['datadir'][
-        #     'J2000'] + '2014_11_01__16_45_59_34__SDO_AIA_AIA_171.jp2'
-        # aiamap = sunpy.map.Map(filepath)
-        colormap = cm.get_cmap("sdoaia171")  # choose any matplotlib colormap here
-        bokehpalette_sdoaia171 = [colors.rgb2hex(m) for m in colormap(np.arange(colormap.N))]
-        colormap = cm.get_cmap("sdoaia94")  # choose any matplotlib colormap here
-        bokehpalette_sdoaia94 = [colors.rgb2hex(m) for m in colormap(np.arange(colormap.N))]
-        colormap = cm.get_cmap("sdoaia131")  # choose any matplotlib colormap here
-        bokehpalette_sdoaia131 = [colors.rgb2hex(m) for m in colormap(np.arange(colormap.N))]
->>>>>>> 69528ed9
+
         colormap = cm.get_cmap("gray")  # choose any matplotlib colormap here
         bokehpalette_gray = [colors.rgb2hex(m) for m in colormap(np.arange(colormap.N))]
         lengthx = vla_local_pfmap.dw[0] * u.arcsec
