import os
import numpy as np
from datetime import datetime
from math import *
# import jdutil
import bisect
import pdb
from taskinit import ms, tb, qa, iatool
from astropy.time import Time
from sunpy import sun
import astropy.units as u

try:
    from astropy.io import fits as pyfits
except:
    try:
        import pyfits
    except ImportError:
        raise ImportError('Neither astropy nor pyfits exists in this CASA installation')


# from astropy.constants import R_sun, au

def msclearhistory(msfile):
    from taskinit import tb
    tb.open(msfile + '/HISTORY', nomodify=False)
    nrows = tb.nrows()
    if nrows > 0:
        tb.removerows(range(nrows))
    tb.close()


def read_horizons(t0=None, dur=None, vis=None, observatory=None, verbose=False):
    import urllib2
    import ssl
    if not t0 and not vis:
        t0 = Time.now()
    if not dur:
        dur = 1. / 60. / 24.  # default to 2 minutes
    if t0:
        try:
            btime = Time(t0)
        except:
            print('input time ' + str(t0) + ' not recognized')
            return -1
    if vis:
        if not os.path.exists(vis):
            print 'Input ms data ' + vis + ' does not exist! '
            return -1
        try:
            # ms.open(vis)
            # summary = ms.summary()
            # ms.close()
            # btime = Time(summary['BeginTime'], format='mjd')
            # etime = Time(summary['EndTime'], format='mjd')
            ## alternative way to avoid conflicts with importeovsa, if needed -- more time consuming
            ms.open(vis)
            metadata = ms.metadata()
            if metadata.observatorynames()[0] == 'EVLA':
                observatory = '-5'
            elif metadata.observatorynames()[0] == 'EOVSA':
                observatory = '-81'
            elif metadata.observatorynames()[0] == 'ALMA':
                observatory = '-7'
            ms.close()
            tb.open(vis)
            btime_vis = Time(tb.getcell('TIME', 0) / 24. / 3600., format='mjd')
            etime_vis = Time(tb.getcell('TIME', tb.nrows() - 1) / 24. / 3600., format='mjd')
            tb.close()
            if verbose:
                print "Beginning time of this scan " + btime_vis.iso
                print "End time of this scan " + etime_vis.iso

            # extend the start and end time for jpl horizons by 0.5 hr on each end
            btime = Time(btime_vis.mjd - 0.5 / 24., format='mjd')
            dur = etime_vis.mjd - btime_vis.mjd + 1.0 / 24.
        except:
            print 'error in reading ms file: ' + vis + ' to obtain the ephemeris!'
            return -1

    # default the observatory to VLA, if none provided
    if not observatory:
        observatory = '-5'

    etime = Time(btime.mjd + dur, format='mjd')
<<<<<<< HEAD
=======
    cmdstr = "https://ssd.jpl.nasa.gov/horizons_batch.cgi?batch=1&TABLE_TYPE='OBSERVER'&QUANTITIES='1,17,20'&CSV_FORMAT='YES'&ANG_FORMAT='DEG'&CAL_FORMAT='BOTH'&SOLAR_ELONG='0,180'&CENTER='{}@399'&COMMAND='10'&START_TIME='".format(observatory) + btime.iso.replace(' ', ',') + "'&STOP_TIME='" + etime.iso[:-4].replace(' ',',') + "'&STEP_SIZE='1m'&SKIP_DAYLT='NO'&EXTRA_PREC='YES'&APPARENT='REFRACTED'"
    cmdstr = cmdstr.replace("'", "%27")
>>>>>>> 9058e36e

    try:
        cmdstr = "https://ssd.jpl.nasa.gov/horizons_batch.cgi?batch=1&TABLE_TYPE='OBSERVER'&QUANTITIES='1,17,20'&CSV_FORMAT='YES'&ANG_FORMAT='DEG'&CAL_FORMAT='BOTH'&SOLAR_ELONG='0,180'&CENTER='{}@399'&COMMAND='10'&START_TIME='".format(
            observatory) + btime.iso.replace(' ', ',') + "'&STOP_TIME='" + etime.iso[:-4].replace(' ',
                                                                                                  ',') + "'&STEP_SIZE='1m'&SKIP_DAYLT='NO'&EXTRA_PREC='YES'&APPARENT='REFRACTED'"
        cmdstr = cmdstr.replace("'", "%27")
        try:
            context = ssl._create_unverified_context()
            f = urllib2.urlopen(cmdstr, context=context)
        except:
            f = urllib2.urlopen(cmdstr)
        # initialize the return dictionary
        ephem0 = dict.fromkeys(['time', 'ra', 'dec', 'delta', 'p0'])
        lines = f.readlines()
        f.close()
    except:
        import requests, collections
        params = collections.OrderedDict()
        params['batch'] = '1'
        params['TABLE_TYPE'] = "'OBSERVER'"
        params['QUANTITIES'] = "'1,17,20'"
        params['CSV_FORMAT'] = "'YES'"
        params['ANG_FORMAT'] = "'DEG'"
        params['CAL_FORMAT'] = "'BOTH'"
        params['SOLAR_ELONG'] = "'0,180'"
        params['CENTER'] = "'{}@399'".format(observatory)
        params['COMMAND'] = "'10'"
        params['START_TIME'] = "'{}'".format(btime.iso[:-4].replace(' ', ','))
        params['STOP_TIME'] = "'{}'".format(etime.iso[:-4].replace(' ', ','))
        params['STEP_SIZE'] = "'1m'"
        params['SKIP_DAYLT'] = "'NO'"
        params['EXTRA_PREC'] = "'YES'"
        params['APPAENT'] = "'REFRACTED'"
        results = requests.get("https://ssd.jpl.nasa.gov/horizons_batch.cgi", params=params)
        lines = [ll for ll in results.iter_lines()]

    nline = len(lines)
    istart = 0
    for i in range(nline):
        line = lines[i]
        if line[0:5] == '$$SOE':  # start recording
            istart = i + 1
        if line[0:5] == '$$EOE':  # end recording
            iend = i
    newlines = lines[istart:iend]
    nrec = len(newlines)
    ephem_ = []
    t = []
    ra = []
    dec = []
    p0 = []
    delta = []
    for line in newlines:
        items = line.split(',')
        t.append(Time(float(items[1]), format='jd').mjd)
        ra.append(np.radians(float(items[4])))
        dec.append(np.radians(float(items[5])))
        p0.append(float(items[6]))
        delta.append(float(items[8]))
    # convert list of dictionary to a dictionary of arrays
    ephem = {'time': t, 'ra': ra, 'dec': dec, 'p0': p0, 'delta': delta}
    return ephem


def read_msinfo(vis=None, msinfofile=None, use_scan_time=True):
    import glob
    # read MS information #
    msinfo = dict.fromkeys(['vis', 'scans', 'fieldids', 'btimes', 'btimestr', 'inttimes', 'ras', 'decs', 'observatory'])
    ms.open(vis)
    metadata = ms.metadata()
    observatory = metadata.observatorynames()[0]
    scans = ms.getscansummary()
    scanids = sorted(scans.keys(), key=lambda x: int(x))
    nscanid = len(scanids)
    btimes = []
    btimestr = []
    etimes = []
    fieldids = []
    inttimes = []
    dirs = []
    ras = []
    decs = []
    ephem_file = glob.glob(vis + '/FIELD/EPHEM*SUN.tab')
    if ephem_file:
        print('Loading ephemeris info from {}'.format(ephem_file[0]))
        tb.open(ephem_file[0])
        col_ra = tb.getcol('RA')
        col_dec = tb.getcol('DEC')
        col_mjd = tb.getcol('MJD')
        if use_scan_time:
            from scipy.interpolate import interp1d
            f_ra = interp1d(col_mjd, col_ra)
            f_dec = interp1d(col_mjd, col_dec)
            for idx, scanid in enumerate(scanids):
                btimes.append(scans[scanid]['0']['BeginTime'])
                etimes.append(scans[scanid]['0']['EndTime'])
                fieldid = scans[scanid]['0']['FieldId']
                fieldids.append(fieldid)
                inttimes.append(scans[scanid]['0']['IntegrationTime'])
            ras = f_ra(np.array(btimes))
            decs = f_dec(np.array(btimes))
            ras = qa.convert(qa.quantity(ras, 'deg'), 'rad')
            decs = qa.convert(qa.quantity(decs, 'deg'), 'rad')
        else:
            ras = qa.convert(qa.quantity(col_ra, 'deg'), 'rad')
            decs = qa.convert(qa.quantity(col_dec, 'deg'), 'rad')
    else:
        for idx, scanid in enumerate(scanids):
            btimes.append(scans[scanid]['0']['BeginTime'])
            etimes.append(scans[scanid]['0']['EndTime'])
            fieldid = scans[scanid]['0']['FieldId']
            fieldids.append(fieldid)
            inttimes.append(scans[scanid]['0']['IntegrationTime'])
            dir = ms.getfielddirmeas('PHASE_DIR', fieldid)
            dirs.append(dir)
            ras.append(dir['m0'])
            decs.append(dir['m1'])
    ms.close()
    btimestr = [qa.time(qa.quantity(btimes[idx], 'd'), form='fits', prec=10)[0] for idx in range(nscanid)]
    msinfo['vis'] = vis
    msinfo['scans'] = scans
    msinfo['fieldids'] = fieldids
    msinfo['btimes'] = btimes
    msinfo['btimestr'] = btimestr
    msinfo['inttimes'] = inttimes
    msinfo['ras'] = ras
    msinfo['decs'] = decs
    msinfo['observatory'] = observatory
    if msinfofile:
        np.savez(msinfofile, vis=vis, scans=scans, fieldids=fieldids, btimes=btimes, btimestr=btimestr, inttimes=inttimes, ras=ras, decs=decs,
                 observatory=observatory)
    return msinfo


def ephem_to_helio(vis=None, ephem=None, msinfo=None, reftime=None, polyfit=None, usephacenter=False):
    '''1. Take a solar ms database, read the scan and field information, find out the pointings (in RA and DEC)
       2. Compare with the ephemeris of the solar disk center (in RA and DEC)
       3. Generate VLA pointings in heliocentric coordinates
       inputs:
           msinfo: CASA MS information, output from read_msinfo
           ephem: solar ephem, output from read_horizons
           reftime: list of reference times (e.g., used for imaging)
                    CASA standard time format, either a single time (e.g., '2012/03/03/12:00:00'
                    or a time range (e.g., '2012/03/03/12:00:00~2012/03/03/13:00:00'. If the latter,
                    take the midpoint of the timerange for reference. If no date specified, take
                    the date of the first scan
           polyfit: ONLY works for MS database with only one source with continously tracking;
                    not recommanded unless scan length is too long and want to have very high accuracy
           usephacenter: Bool -- if True, correct for the RA and DEC in the ms file based on solar empheris.
                                 Otherwise assume the phasecenter is correctly pointed to the solar disk center
                                 (EOVSA case)

       return value:
           helio: a list of VLA pointing information
                   reftimestr: reference time, in FITS format string
                   reftime: reference time, in mjd format
                   ra: actual RA of phasecenter in the ms file at the reference time (interpolated)
                   dec: actual DEC of phasecenter in the ms file at the reference time (interpolated)
                   # CASA uses only RA and DEC of the closest field (e.g. in clean) #
                   ra_fld: right ascention of the CASA reference pointing direction
                   dec_fld: declination of the CASA reference pointing direction
                   raoff: RA offset of the phasecenter in the ms file to solar center
                   decoff: DEC offset of the phasecenter in the ms file to solar center
                   refx: heliocentric X offset of the phasecenter in the ms file to solar center
                   refy: heliocentric Y offset of the phasecenter in the ms file to solar center
    ######## Example #########
         msfile='sun_C_20140910T221952-222952.10s.cal.ms'
         ephemfile='horizons_sun_20140910.radecp'
         ephem=vla_prep.read_horizons(ephemfile=ephemfile)
         msinfo=vla_prep.read_msinfo(msfile=msfile)
         polyfit=0
         reftime = '22:25:20~22:25:40'
    '''
    if not vis or not os.path.exists(vis):
        raise ValueError, 'Please provide information of the MS database!'
    if not ephem:
        ephem = read_horizons(vis=vis)
    if not msinfo:
        msinfo0 = read_msinfo(vis)
    else:
        if isinstance(msinfo, str):
            try:
                msinfo0 = np.load(msinfo)
            except:
                raise ValueError, 'The specified input msinfo file does not exist!'
        elif isinstance(msinfo, dict):
            msinfo0 = msinfo
        else:
            raise ValueError, 'msinfo should be either a numpy npz or a dictionary'
    print 'msinfo is derived from: ', msinfo0['vis']
    scans = msinfo0['scans']
    fieldids = msinfo0['fieldids']
    btimes = msinfo0['btimes']
    inttimes = msinfo0['inttimes']
    ras = msinfo0['ras']
    decs = msinfo0['decs']
    if 'observatory' in msinfo0.keys():
        if msinfo0['observatory'] == 'EOVSA':
            usephacenter = False
    if type(ras) is list:
        ra_rads = [ra['value'] for ra in ras]
    elif type(ras) is dict:
        ra_rads = ras['value']
    else:
        print('Type of msinfo0["ras"] unrecognized.')
        return 0
    if type(decs) is list:
        dec_rads = [dec['value'] for dec in decs]
    elif type(decs) is dict:
        dec_rads = decs['value']
    else:
        print('Type of msinfo0["decs"] unrecognized.')
    # fit 2nd order polynomial fits to the RAs and DECs #
    if polyfit:
        cra = np.polyfit(btimes, ra_rads, 2)
        cdec = np.polyfit(btimes, dec_rads, 2)

    # find out phase center infomation in ms according to the input time or timerange #
    if not reftime:
        raise ValueError, 'Please specify a reference time of the image'
    if type(reftime) == str:
        reftime = [reftime]
    if (not isinstance(reftime, list)):
        print 'input "reftime" is not a valid list. Abort...'

    nreftime = len(reftime)
    helio = []
    for reftime0 in reftime:
        helio0 = dict.fromkeys(['reftimestr', 'reftime', 'ra', 'dec', 'ra_fld', 'dec_fld', 'raoff', 'decoff', 'refx', 'refy', 'p0'])
        helio0['reftimestr'] = reftime0
        if '~' in reftime0:
            # if reftime0 is specified as a timerange
            try:
                [tbg0, tend0] = reftime0.split('~')
                tbg_d = qa.getvalue(qa.convert(qa.totime(tbg0), 'd'))[0]
                tend_d = qa.getvalue(qa.convert(qa.totime(tend0), 'd'))[0]
                tdur_s = (tend_d - tbg_d) * 3600. * 24.
                # if no date is specified, add up the date of the first scan
                if tend_d < 1.:
                    if tend_d >= tbg_d:
                        tend_d += int(btimes[0])
                    else:
                        tend_d += int(btimes[0]) + 1
                if tbg_d < 1.:
                    tbg_d += int(btimes[0])
                tref_d = (tbg_d + tend_d) / 2.
            except:
                print 'Error in converting the input reftime: ' + str(reftime0) + '. Aborting...'
        else:
            # if reftime0 is specified as a single value
            try:
                tref_d = qa.getvalue(qa.convert(qa.totime(reftime0), 'd'))[0]
                # if no date is specified, add up the date of the first scan
                if tref_d < 1.:
                    tref_d += int(btimes[0])
                tbg_d = tref_d
                # use the intergration time
                # ind = bisect.bisect_left(btimes, tref_d)
                # if msinfo0['etimes']:
                #    tdur_s = inttimes[ind - 1]
                # else:
                #    tdur_s = np.mean(inttimes)
                tdur_s = 1.
            except:
                print 'Error in converting the input reftime: ' + str(reftime0) + '. Aborting...'
        helio0['reftime'] = tref_d
        # helio0['date-obs'] = qa.time(qa.quantity(tbg_d, 'd'), form='fits', prec=10)[0]
        # helio0['exptime'] = tdur_s

        # find out phase center RA and DEC in the measurement set according to the reference time
        # if polyfit, then use the 2nd order polynomial coeffs
        ind = bisect.bisect_left(btimes, tref_d)
        if ind > 1:
            dt = tref_d - btimes[ind - 1]
            if ind < len(btimes):
                scanlen = btimes[ind] - btimes[ind - 1]
                (ra_b, ra_e) = (ra_rads[ind - 1], ra_rads[ind])
                (dec_b, dec_e) = (dec_rads[ind - 1], dec_rads[ind])
            if ind >= len(btimes):
                scanlen = btimes[ind - 1] - btimes[ind - 2]
                (ra_b, ra_e) = (ra_rads[ind - 2], ra_rads[ind - 1])
                (dec_b, dec_e) = (dec_rads[ind - 2], dec_rads[ind - 1])
        if ind == 1:  # only one scan exists (e.g., imported from AIPS)
            ra_b = ra_rads[ind - 1]
            ra_e = ra_b
            dec_b = dec_rads[ind - 1]
            dec_e = dec_b
            scanlen = 10.  # radom value
            dt = 0.
        if ind < 1:
            raise ValueError, 'Reference time does not fall into the scan list!'
        if polyfit:
            ra = cra[0] * tref_d ** 2. + cra[1] * tref_d + cra[2]
            dec = cdec[0] * tref_d ** 2. + cdec[1] * tref_d + cdec[2]
        # if not, use linearly interpolated RA and DEC at the beginning of this scan and next scan
        else:
            ra = ra_b + (ra_e - ra_b) / scanlen * dt
            dec = dec_b + (dec_e - dec_b) / scanlen * dt
        if ra < 0:
            ra += 2. * np.pi
        if ra_b < 0:
            ra_b += 2. * np.pi

        # compare with ephemeris from JPL Horizons
        time0 = ephem['time']
        ra0 = ephem['ra']
        dec0 = ephem['dec']
        p0 = ephem['p0']
        delta0 = ephem['delta']
        if len(time0) > 1:
            ind = bisect.bisect_left(time0, tref_d)
            dt0 = time0[ind] - time0[ind - 1]
            dt_ref = tref_d - time0[ind - 1]
            dra0 = ra0[ind] - ra0[ind - 1]
            ddec0 = dec0[ind] - dec0[ind - 1]
            dp0 = p0[ind] - p0[ind - 1]
            ddelta0 = delta0[ind] - delta0[ind - 1]
            ra0 = ra0[ind - 1] + dra0 / dt0 * dt_ref
            dec0 = dec0[ind - 1] + ddec0 / dt0 * dt_ref
            p0 = p0[ind - 1] + dp0 / dt0 * dt_ref
            delta0 = delta0[ind - 1] + ddelta0 / dt0 * dt_ref
        else:
            try:
                ra0 = ra0[0]
                dec0 = dec0[0]
                p0 = p0[0]
                delta0 = delta0[0]
            except:
                print "Error in retrieving info from ephemeris!"
        if ra0 < 0:
            ra0 += 2. * np.pi

        # RA and DEC offset in arcseconds
        decoff = degrees((dec - dec0)) * 3600.
        raoff = degrees((ra - ra0) * cos(dec)) * 3600.
        # Convert into heliocentric offsets
        prad = -radians(p0)
        refx = (-raoff) * cos(prad) - decoff * sin(prad)
        refy = (-raoff) * sin(prad) + decoff * cos(prad)
        helio0['ra'] = ra  # ra of the actual pointing
        helio0['dec'] = dec  # dec of the actual pointing
        helio0['ra_fld'] = ra_b  # ra of the field, used as the reference in e.g., clean
        helio0['dec_fld'] = dec_b  # dec of the field, used as the refenrence in e.g., clean
        helio0['raoff'] = raoff
        helio0['decoff'] = decoff
        if usephacenter:
            helio0['refx'] = refx
            helio0['refy'] = refy
        else:
            helio0['refx'] = 0.
            helio0['refy'] = 0.
        helio0['p0'] = p0
        # helio['r_sun']=np.degrees(R_sun.value/(au.value*delta0))*3600. #in arcsecs
        helio.append(helio0)
    return helio


def getbeam(imagefile=None, beamfile=None):
    ia = iatool()
    if not imagefile:
        raise ValueError, 'Please specify input images'
    bmaj = []
    bmin = []
    bpa = []
    beamunit = []
    bpaunit = []
    chans = []
    nimg = len(imagefile)
    for n in range(nimg):
        img = imagefile[n]
        if not os.path.exists(img):
            raise ValueError, 'The input image does not exist!'
        ia.open(img)
        sum = ia.summary()
        bmaj_ = []
        bmin_ = []
        bpa_ = []
        if sum.has_key('perplanebeams'):  # beam vary with frequency
            nbeams = sum['perplanebeams']['nChannels']
            beams = sum['perplanebeams']['beams']
            chans_ = [key[1:] for key in beams.keys()]
            chans_.sort(key=float)
            for chan in chans_:
                bmaj0 = beams['*' + chan]['*0']['major']['value']
                bmaj_.append(bmaj0)
                bmin0 = beams['*' + chan]['*0']['minor']['value']
                bmin_.append(bmin0)
                bpa0 = beams['*' + chan]['*0']['positionangle']['value']
                bpa_.append(bpa0)
            beamunit_ = beams['*' + chans_[0]]['*0']['major']['unit']
            bpaunit_ = beams['*' + chans_[0]]['*0']['positionangle']['unit']
        if sum.has_key('restoringbeam'):  # only one beam
            bmaj_.append(sum['restoringbeam']['major']['value'])
            bmin_.append(sum['restoringbeam']['minor']['value'])
            bpa_.append(sum['restoringbeam']['positionangle']['value'])
            beamunit_ = sum['restoringbeam']['major']['unit']
            bpaunit_ = sum['restoringbeam']['positionangle']['unit']
            nbeams = 1
            chans_ = [0]

        bmaj.append(bmaj_)
        bmin.append(bmin_)
        bpa.append(bpa_)
        beamunit.append(beamunit_)
        bpaunit.append(bpaunit_)
        chans.append(chans_)
    if beamfile:  # write beams to ascii file
        print 'Writing beam info to ascii file...'
        f = open(beamfile, 'w')
        f.write('CHANNEL No., BMAJ (' + beamunit[0] + '), BMIN (' + beamunit[0] + '), BPA (' + bpaunit[0] + ')')
        f.write("\n")
        for n in range(nimg):
            f.write('----For image: ' + imagefile[n] + '----')
            f.write('\n')
            chans_ = chans[n]
            for i in range(len(chans_)):
                f.write(str(chans_[i]) + ', ' + str(bmaj[n][i]) + ', ' + str(bmin[n][i]) + ', ' + str(bpa[n][i]))
                f.write("\n")
        f.close()
    return bmaj, bmin, bpa, beamunit, bpaunit


def imreg(vis=None, ephem=None, msinfo=None, imagefile=None, timerange=None, reftime=None, fitsfile=None, beamfile=None, offsetfile=None, toTb=None,
          scl100=None, verbose=False, p_ang=False, overwrite=True, usephacenter=True, deletehistory=False):
    ''' 
    main routine to register CASA images
           Required Inputs:
               vis: STRING. CASA measurement set from which the image is derived
               imagefile: STRING or LIST. name of the input CASA image
               timerange: STRING or LIST. timerange used to generate the CASA image, must have the same length as the input images. 
                          Each element should be in CASA standard time format, e.g., '2012/03/03/12:00:00~2012/03/03/13:00:00'
           Optional Inputs:
               msinfo: DICTIONARY. CASA MS information, output from read_msinfo. If not provided, generate one from the supplied vis
               ephem: DICTIONARY. solar ephem, output from read_horizons. 
                      If not provided, query JPL Horizons based on time info of the vis (internet connection required)
               fitsfile: STRING or LIST. name of the output registered fits files
               reftime: STRING or LIST. Each element should be in CASA standard time format, e.g., '2012/03/03/12:00:00'
               offsetfile: optionally provide an offset with a series of solar x and y offsets with timestamps 
               toTb: Bool. Convert the default Jy/beam to brightness temperature?
               scl100: Bool. If True, scale the image values up by 100 (to compensate VLA 20 dB attenuator)
               verbose: Bool. Show more diagnostic info if True.
               usephacenter: Bool -- if True, correct for the RA and DEC in the ms file based on solar empheris.
                                     Otherwise assume the phasecenter is correctly pointed to the solar disk center
                                     (EOVSA case)
    '''
    ia = iatool()

    if deletehistory:
        msclearhistory(vis)
    if verbose:
        import time
        t0 = time.time()
        prtidx = 1
        print('point {}: {}'.format(prtidx, time.time() - t0))
        prtidx += 1

    if not imagefile:
        raise ValueError, 'Please specify input image'
    if not timerange:
        raise ValueError, 'Please specify timerange of the input image'
    if type(imagefile) == str:
        imagefile = [imagefile]
    if type(timerange) == str:
        timerange = [timerange]
    if not fitsfile:
        fitsfile = [img + '.fits' for img in imagefile]
    if type(fitsfile) == str:
        fitsfile = [fitsfile]
    nimg = len(imagefile)
    if len(timerange) != nimg:
        raise ValueError, 'Number of input images does not equal to number of timeranges!'
    if len(fitsfile) != nimg:
        raise ValueError, 'Number of input images does not equal to number of output fits files!'
    nimg = len(imagefile)
    if verbose:
        print str(nimg) + ' images to process...'

    if verbose:
        print('point {}: {}'.format(prtidx, time.time() - t0))
        prtidx += 1

    if reftime:  # use as reference time to find solar disk RA and DEC to register the image, but not the actual timerange associated with the image
        if type(reftime) == str:
            reftime = [reftime] * nimg
        if len(reftime) != nimg:
            raise ValueError, 'Number of reference times does not match that of input images!'
        helio = ephem_to_helio(vis, ephem=ephem, msinfo=msinfo, reftime=reftime, usephacenter=usephacenter)
    else:
        # use the supplied timerange to register the image
        helio = ephem_to_helio(vis, ephem=ephem, msinfo=msinfo, reftime=timerange, usephacenter=usephacenter)

    if verbose:
        print('point {}: {}'.format(prtidx, time.time() - t0))
        prtidx += 1

    for n, img in enumerate(imagefile):
        if verbose:
            print 'processing image #' + str(n)
        fitsf = fitsfile[n]
        timeran = timerange[n]
        # obtain duration of the image as FITS header exptime
        try:
            [tbg0, tend0] = timeran.split('~')
            tbg_d = qa.getvalue(qa.convert(qa.totime(tbg0), 'd'))[0]
            tend_d = qa.getvalue(qa.convert(qa.totime(tend0), 'd'))[0]
            tdur_s = (tend_d - tbg_d) * 3600. * 24.
            dateobs = qa.time(qa.quantity(tbg_d, 'd'), form='fits', prec=10)[0]
        except:
            print 'Error in converting the input timerange: ' + str(timeran) + '. Proceeding to the next image...'
            continue

        if verbose:
            print('point {}: {}'.format(prtidx, time.time() - t0))
            prtidx += 1

        hel = helio[n]
        if not os.path.exists(img):
            raise ValueError, 'Please specify input image'
        if os.path.exists(fitsf) and not overwrite:
            raise ValueError, 'Specified fits file already exists and overwrite is set to False. Aborting...'
        else:
            p0 = hel['p0']
            ia.open(img)
            imr = ia.rotate(pa=str(-p0) + 'deg')
            imr.tofits(fitsf, history=False, overwrite=overwrite)
            imr.close()
            imsum = ia.summary()
            ia.close()

        if verbose:
            print('point {}: {}'.format(prtidx, time.time() - t0))
            prtidx += 1

        # construct the standard fits header
        # RA and DEC of the reference pixel crpix1 and crpix2
        (imra, imdec) = (imsum['refval'][0], imsum['refval'][1])
        # find out the difference of the image center to the CASA phase center
        # RA and DEC difference in arcseconds
        ddec = degrees((imdec - hel['dec_fld'])) * 3600.
        dra = degrees((imra - hel['ra_fld']) * cos(hel['dec_fld'])) * 3600.
        # Convert into image heliocentric offsets
        prad = -radians(hel['p0'])
        dx = (-dra) * cos(prad) - ddec * sin(prad)
        dy = (-dra) * sin(prad) + ddec * cos(prad)
        if offsetfile:
            try:
                offset = np.load(offsetfile)
            except:
                raise ValueError, 'The specified offsetfile does not exist!'
            reftimes_d = offset['reftimes_d']
            xoffs = offset['xoffs']
            yoffs = offset['yoffs']
            timg_d = hel['reftime']
            ind = bisect.bisect_left(reftimes_d, timg_d)
            xoff = xoffs[ind - 1]
            yoff = yoffs[ind - 1]
        else:
            xoff = hel['refx']
            yoff = hel['refy']
        if verbose:
            print 'offset of image phase center to visibility phase center (arcsec): ', dx, dy
            print 'offset of visibility phase center to solar disk center (arcsec): ', xoff, yoff
        (crval1, crval2) = (xoff + dx, yoff + dy)
        # update the fits header to heliocentric coordinates

        if verbose:
            print('point {}: {}'.format(prtidx, time.time() - t0))
            prtidx += 1

        hdu = pyfits.open(fitsf, mode='update')

        if verbose:
            print('point {}: {}'.format(prtidx, time.time() - t0))
            prtidx += 1

        header = hdu[0].header
        (cdelt1, cdelt2) = (-header['cdelt1'] * 3600., header['cdelt2'] * 3600.)  # Original CDELT1, 2 are for RA and DEC in degrees
        header['cdelt1'] = cdelt1
        header['cdelt2'] = cdelt2
        header['cunit1'] = 'arcsec'
        header['cunit2'] = 'arcsec'
        header['crval1'] = crval1
        header['crval2'] = crval2
        header['ctype1'] = 'HPLN-TAN'
        header['ctype2'] = 'HPLT-TAN'
        header['date-obs'] = dateobs  # begin time of the image
        if not p_ang:
            hel['p0'] = 0
        try:
            # this works for pyfits version of CASA 4.7.0 but not CASA 4.6.0
            if tdur_s:
                header.set('exptime', tdur_s)
            else:
                header.set('exptime', 1.)
            header.set('p_angle', hel['p0'])
            header.set('dsun_obs', sun.sunearth_distance(Time(dateobs)).to(u.meter).value)
            header.set('rsun_obs', sun.solar_semidiameter_angular_size(Time(dateobs)).value)
            header.set('rsun_ref', sun.constants.radius.value)
            header.set('hgln_obs', 0.)
            header.set('hglt_obs', sun.heliographic_solar_center(Time(dateobs))[1].value)
        except:
            # this works for astropy.io.fits
            if tdur_s:
                header.append(('exptime', tdur_s))
            else:
                header.append(('exptime', 1.))
            header.append(('p_angle', hel['p0']))
            header.append(('dsun_obs', sun.sunearth_distance(Time(dateobs)).to(u.meter).value))
            header.append(('rsun_obs', sun.solar_semidiameter_angular_size(Time(dateobs)).value))
            header.append(('rsun_ref', sun.constants.radius.value))
            header.append(('hgln_obs', 0.))
            header.append(('hglt_obs', sun.heliographic_solar_center(Time(dateobs))[1].value))

        if verbose:
            print('point {}: {}'.format(prtidx, time.time() - t0))
            prtidx += 1

        # update intensity units, i.e. to brightness temperature?
        if toTb:
            # get restoring beam info
            (bmajs, bmins, bpas, beamunits, bpaunits) = getbeam(imagefile=imagefile, beamfile=beamfile)
            bmaj = bmajs[n]
            bmin = bmins[n]
            beamunit = beamunits[n]
            data = hdu[0].data  # remember the data order is reversed due to the FITS convension
            dim = data.ndim
            sz = data.shape
            keys = header.keys()
            values = header.values()
            # which axis is frequency?
            faxis = keys[values.index('FREQ')][-1]
            faxis_ind = dim - int(faxis)
            if header['BUNIT'].lower() == 'jy/beam':
                header['BUNIT'] = 'K'
                header['BTYPE'] = 'Brightness Temperature'
                for i in range(sz[faxis_ind]):
                    nu = header['CRVAL' + faxis] + header['CDELT' + faxis] * (i + 1 - header['CRPIX' + faxis])
                    if header['CUNIT' + faxis] == 'KHz':
                        nu *= 1e3
                    if header['CUNIT' + faxis] == 'MHz':
                        nu *= 1e6
                    if header['CUNIT' + faxis] == 'GHz':
                        nu *= 1e9
                    if len(bmaj) > 1:  # multiple (per-plane) beams
                        bmajtmp = bmaj[i]
                        bmintmp = bmin[i]
                    else:  # one single beam
                        bmajtmp = bmaj[0]
                        bmintmp = bmin[0]
                    if beamunit == 'arcsec':
                        bmaj0 = np.radians(bmajtmp / 3600.)
                        bmin0 = np.radians(bmajtmp / 3600.)
                    if beamunit == 'arcmin':
                        bmaj0 = np.radians(bmajtmp / 60.)
                        bmin0 = np.radians(bmintmp / 60.)
                    if beamunit == 'deg':
                        bmaj0 = np.radians(bmajtmp)
                        bmin0 = np.radians(bmintmp)
                    if beamunit == 'rad':
                        bmaj0 = bmajtmp
                        bmin0 = bmintmp
                    beam_area = bmaj0 * bmin0 * np.pi / (4. * log(2.))
                    k_b = qa.constants('k')['value']
                    c_l = qa.constants('c')['value']
                    factor = 2. * k_b * nu ** 2 / c_l ** 2  # SI unit
                    jy_to_si = 1e-26
                    # print nu/1e9, beam_area, factor
                    factor2 = 1.
                    if scl100:
                        factor2 = 100.
                    if faxis == '3':
                        data[:, i, :, :] *= jy_to_si / beam_area / factor * factor2
                    if faxis == '4':
                        data[i, :, :, :] *= jy_to_si / beam_area / factor * factor2

        if verbose:
            print('point {}: {}'.format(prtidx, time.time() - t0))
            prtidx += 1

        hdu.flush()
        hdu.close()

        if verbose:
            print('point {}: {}'.format(prtidx, time.time() - t0))
            prtidx += 1<|MERGE_RESOLUTION|>--- conflicted
+++ resolved
@@ -83,16 +83,9 @@
         observatory = '-5'
 
     etime = Time(btime.mjd + dur, format='mjd')
-<<<<<<< HEAD
-=======
-    cmdstr = "https://ssd.jpl.nasa.gov/horizons_batch.cgi?batch=1&TABLE_TYPE='OBSERVER'&QUANTITIES='1,17,20'&CSV_FORMAT='YES'&ANG_FORMAT='DEG'&CAL_FORMAT='BOTH'&SOLAR_ELONG='0,180'&CENTER='{}@399'&COMMAND='10'&START_TIME='".format(observatory) + btime.iso.replace(' ', ',') + "'&STOP_TIME='" + etime.iso[:-4].replace(' ',',') + "'&STEP_SIZE='1m'&SKIP_DAYLT='NO'&EXTRA_PREC='YES'&APPARENT='REFRACTED'"
-    cmdstr = cmdstr.replace("'", "%27")
->>>>>>> 9058e36e
 
     try:
-        cmdstr = "https://ssd.jpl.nasa.gov/horizons_batch.cgi?batch=1&TABLE_TYPE='OBSERVER'&QUANTITIES='1,17,20'&CSV_FORMAT='YES'&ANG_FORMAT='DEG'&CAL_FORMAT='BOTH'&SOLAR_ELONG='0,180'&CENTER='{}@399'&COMMAND='10'&START_TIME='".format(
-            observatory) + btime.iso.replace(' ', ',') + "'&STOP_TIME='" + etime.iso[:-4].replace(' ',
-                                                                                                  ',') + "'&STEP_SIZE='1m'&SKIP_DAYLT='NO'&EXTRA_PREC='YES'&APPARENT='REFRACTED'"
+        cmdstr = "https://ssd.jpl.nasa.gov/horizons_batch.cgi?batch=1&TABLE_TYPE='OBSERVER'&QUANTITIES='1,17,20'&CSV_FORMAT='YES'&ANG_FORMAT='DEG'&CAL_FORMAT='BOTH'&SOLAR_ELONG='0,180'&CENTER='{}@399'&COMMAND='10'&START_TIME='".format(observatory) + btime.iso.replace(' ', ',') + "'&STOP_TIME='" + etime.iso[:-4].replace(' ',',') + "'&STEP_SIZE='1m'&SKIP_DAYLT='NO'&EXTRA_PREC='YES'&APPARENT='REFRACTED'"
         cmdstr = cmdstr.replace("'", "%27")
         try:
             context = ssl._create_unverified_context()
